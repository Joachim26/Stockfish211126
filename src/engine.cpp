--- conflicted
+++ resolved
@@ -143,8 +143,8 @@
 }
 
 void Engine::load_networks() {
-<<<<<<< HEAD
-    load_big_network(options["EvalFile"]);
+    load_big_network(options["EvalFileBig"]);
+    load_medium_network(options["EvalFileMedium"]);
     load_small_network(options["EvalFileSmall"]);
 }
 
@@ -152,20 +152,12 @@
     networks.big.load(binaryDirectory, file);
     threads.clear();
 }
-
-=======
-    networks.big.load(binaryDirectory, options["EvalFileBig"]);
-    networks.medium.load(binaryDirectory, options["EvalFileMedium"]);
-    networks.small.load(binaryDirectory, options["EvalFileSmall"]);
-}
-
-void Engine::load_big_network(const std::string& file) { 
-    networks.big.load(binaryDirectory, file);
-}
+  
 void Engine::load_medium_network(const std::string& file) {
     networks.medium.load(binaryDirectory, file);
+    threads.clear();
 }
->>>>>>> 1864d32c
+  
 void Engine::load_small_network(const std::string& file) {
     networks.small.load(binaryDirectory, file);
     threads.clear();
