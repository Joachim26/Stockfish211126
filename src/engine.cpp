/*
  Stockfish, a UCI chess playing engine derived from Glaurung 2.1
  Copyright (C) 2004-2024 The Stockfish developers (see AUTHORS file)

  Stockfish is free software: you can redistribute it and/or modify
  it under the terms of the GNU General Public License as published by
  the Free Software Foundation, either version 3 of the License, or
  (at your option) any later version.

  Stockfish is distributed in the hope that it will be useful,
  but WITHOUT ANY WARRANTY; without even the implied warranty of
  MERCHANTABILITY or FITNESS FOR A PARTICULAR PURPOSE.  See the
  GNU General Public License for more details.

  You should have received a copy of the GNU General Public License
  along with this program.  If not, see <http://www.gnu.org/licenses/>.
*/

#include "engine.h"

#include <cassert>
#include <deque>
#include <iosfwd>
#include <memory>
#include <ostream>
#include <sstream>
#include <string_view>
#include <utility>
#include <vector>

#include "evaluate.h"
#include "misc.h"
#include "nnue/network.h"
#include "nnue/nnue_common.h"
#include "perft.h"
#include "position.h"
#include "search.h"
#include "syzygy/tbprobe.h"
#include "types.h"
#include "uci.h"
#include "ucioption.h"

namespace Stockfish {

namespace NN = Eval::NNUE;

constexpr auto StartFEN = "rnbqkbnr/pppppppp/8/8/8/8/PPPPPPPP/RNBQKBNR w KQkq - 0 1";

Engine::Engine(std::string path) :
    binaryDirectory(CommandLine::get_binary_directory(path)),
    numaContext(NumaConfig::from_system()),
    states(new std::deque<StateInfo>(1)),
<<<<<<< HEAD
    threads(),
    networks(
      numaContext,
      NN::Networks(
        NN::NetworkBig({EvalFileDefaultNameBig, "None", ""}, NN::EmbeddedNNUEType::BIG),
        NN::NetworkSmall({EvalFileDefaultNameSmall, "None", ""}, NN::EmbeddedNNUEType::SMALL))) {
=======
    networks(NN::Networks(
      NN::NetworkBig({EvalFileDefaultNameBig, "None", ""}, NN::EmbeddedNNUEType::BIG),
      NN::NetworkMedium({EvalFileDefaultNameMedium, "None", ""}, NN::EmbeddedNNUEType::MEDIUM),
      NN::NetworkSmall({EvalFileDefaultNameSmall, "None", ""}, NN::EmbeddedNNUEType::SMALL))) {
>>>>>>> ac3b1bbd
    pos.set(StartFEN, false, &states->back());
    capSq = SQ_NONE;
}

std::uint64_t Engine::perft(const std::string& fen, Depth depth, bool isChess960) {
    verify_networks();

    return Benchmark::perft(fen, depth, isChess960);
}

void Engine::go(Search::LimitsType& limits) {
    assert(limits.perft == 0);
    verify_networks();
    limits.capSq = capSq;

    threads.start_thinking(options, pos, states, limits);
}
void Engine::stop() { threads.stop = true; }

void Engine::search_clear() {
    wait_for_search_finished();

    tt.clear(threads);
    threads.clear();

    // @TODO wont work with multiple instances
    Tablebases::init(options["SyzygyPath"]);  // Free mapped files
}

void Engine::set_on_update_no_moves(std::function<void(const Engine::InfoShort&)>&& f) {
    updateContext.onUpdateNoMoves = std::move(f);
}

void Engine::set_on_update_full(std::function<void(const Engine::InfoFull&)>&& f) {
    updateContext.onUpdateFull = std::move(f);
}

void Engine::set_on_iter(std::function<void(const Engine::InfoIter&)>&& f) {
    updateContext.onIter = std::move(f);
}

void Engine::set_on_bestmove(std::function<void(std::string_view, std::string_view)>&& f) {
    updateContext.onBestmove = std::move(f);
}

void Engine::wait_for_search_finished() { threads.main_thread()->wait_for_search_finished(); }

void Engine::set_position(const std::string& fen, const std::vector<std::string>& moves) {
    // Drop the old state and create a new one
    states = StateListPtr(new std::deque<StateInfo>(1));
    pos.set(fen, options["UCI_Chess960"], &states->back());

    capSq = SQ_NONE;
    for (const auto& move : moves)
    {
        auto m = UCIEngine::to_move(pos, move);

        if (m == Move::none())
            break;

        states->emplace_back();
        pos.do_move(m, states->back());

        capSq          = SQ_NONE;
        DirtyPiece& dp = states->back().dirtyPiece;
        if (dp.dirty_num > 1 && dp.to[1] == SQ_NONE)
            capSq = m.to_sq();
    }
}

// modifiers

void Engine::set_numa_config_from_option(const std::string& o) {
    if (o == "auto" || o == "system")
    {
        numaContext.set_numa_config(NumaConfig::from_system());
    }
    else if (o == "none")
    {
        numaContext.set_numa_config(NumaConfig{});
    }
    else
    {
        numaContext.set_numa_config(NumaConfig::from_string(o));
    }

    // Force reallocation of threads in case affinities need to change.
    resize_threads();
}

void Engine::resize_threads() {
    threads.wait_for_search_finished();
    threads.set(numaContext.get_numa_config(), {options, threads, tt, networks}, updateContext);

    // Reallocate the hash with the new threadpool size
    set_tt_size(options["Hash"]);
}

void Engine::set_tt_size(size_t mb) {
    wait_for_search_finished();
    tt.resize(mb, threads);
}

void Engine::set_ponderhit(bool b) { threads.main_manager()->ponder = b; }

// network related

void Engine::verify_networks() const {
<<<<<<< HEAD
    networks->big.verify(options["EvalFile"]);
    networks->small.verify(options["EvalFileSmall"]);
=======
    networks.big.verify(options["EvalFileBig"]);
    networks.medium.verify(options["EvalFileMedium"]);
    networks.small.verify(options["EvalFileSmall"]);
>>>>>>> ac3b1bbd
}
  
void Engine::load_networks() {
<<<<<<< HEAD
    networks.modify_and_replicate([this](NN::Networks& networks_) {
        networks_.big.load(binaryDirectory, options["EvalFile"]);
        networks_.small.load(binaryDirectory, options["EvalFileSmall"]);
    });
    threads.clear();
=======
    load_big_network(options["EvalFileBig"]);
    load_medium_network(options["EvalFileMedium"]);
    load_small_network(options["EvalFileSmall"]);
>>>>>>> ac3b1bbd
}

void Engine::load_big_network(const std::string& file) {
    networks.modify_and_replicate(
      [this, &file](NN::Networks& networks_) { networks_.big.load(binaryDirectory, file); });
    threads.clear();
}

void Engine::load_medium_network(const std::string& file) {
    networks.medium.load(binaryDirectory, file);
    threads.clear();
}  
   
void Engine::load_small_network(const std::string& file) {
    networks.modify_and_replicate(
      [this, &file](NN::Networks& networks_) { networks_.small.load(binaryDirectory, file); });
    threads.clear();
}

void Engine::save_network(const std::pair<std::optional<std::string>, std::string> files[2]) {
<<<<<<< HEAD
    networks.modify_and_replicate([&files](NN::Networks& networks_) {
        networks_.big.save(files[0].first);
        networks_.small.save(files[1].first);
    });
=======
    networks.big.save(files[0].first);
    networks.medium.save(files[1].first);
    //networks.small.save(files[1].first); //comment out .medium. to save small
>>>>>>> ac3b1bbd
}

// utility functions

void Engine::trace_eval() const {
    StateListPtr trace_states(new std::deque<StateInfo>(1));
    Position     p;
    p.set(pos.fen(), options["UCI_Chess960"], &trace_states->back());

    verify_networks();

    sync_cout << "\n" << Eval::trace(p, *networks) << sync_endl;
}

OptionsMap& Engine::get_options() { return options; }

std::string Engine::fen() const { return pos.fen(); }

void Engine::flip() { pos.flip(); }

std::string Engine::visualize() const {
    std::stringstream ss;
    ss << pos;
    return ss.str();
}

std::vector<std::pair<size_t, size_t>> Engine::get_bound_thread_count_by_numa_node() const {
    auto                                   counts = threads.get_bound_thread_count_by_numa_node();
    const NumaConfig&                      cfg    = numaContext.get_numa_config();
    std::vector<std::pair<size_t, size_t>> ratios;
    NumaIndex                              n = 0;
    for (; n < counts.size(); ++n)
        ratios.emplace_back(counts[n], cfg.num_cpus_in_numa_node(n));
    if (!counts.empty())
        for (; n < cfg.num_numa_nodes(); ++n)
            ratios.emplace_back(0, cfg.num_cpus_in_numa_node(n));
    return ratios;
}

std::string Engine::get_numa_config_as_string() const {
    return numaContext.get_numa_config().to_string();
}

}<|MERGE_RESOLUTION|>--- conflicted
+++ resolved
@@ -50,19 +50,13 @@
     binaryDirectory(CommandLine::get_binary_directory(path)),
     numaContext(NumaConfig::from_system()),
     states(new std::deque<StateInfo>(1)),
-<<<<<<< HEAD
     threads(),
     networks(
       numaContext,
       NN::Networks(
         NN::NetworkBig({EvalFileDefaultNameBig, "None", ""}, NN::EmbeddedNNUEType::BIG),
+        NN::NetworkMedium({EvalFileDefaultNameMedium, "None", ""}, NN::EmbeddedNNUEType::MEDIUM),
         NN::NetworkSmall({EvalFileDefaultNameSmall, "None", ""}, NN::EmbeddedNNUEType::SMALL))) {
-=======
-    networks(NN::Networks(
-      NN::NetworkBig({EvalFileDefaultNameBig, "None", ""}, NN::EmbeddedNNUEType::BIG),
-      NN::NetworkMedium({EvalFileDefaultNameMedium, "None", ""}, NN::EmbeddedNNUEType::MEDIUM),
-      NN::NetworkSmall({EvalFileDefaultNameSmall, "None", ""}, NN::EmbeddedNNUEType::SMALL))) {
->>>>>>> ac3b1bbd
     pos.set(StartFEN, false, &states->back());
     capSq = SQ_NONE;
 }
@@ -171,28 +165,18 @@
 // network related
 
 void Engine::verify_networks() const {
-<<<<<<< HEAD
-    networks->big.verify(options["EvalFile"]);
+    networks->big.verify(options["EvalFileBig"]);
+    networks->medium.verify(options["EvalFileMedium"]);
     networks->small.verify(options["EvalFileSmall"]);
-=======
-    networks.big.verify(options["EvalFileBig"]);
-    networks.medium.verify(options["EvalFileMedium"]);
-    networks.small.verify(options["EvalFileSmall"]);
->>>>>>> ac3b1bbd
 }
   
 void Engine::load_networks() {
-<<<<<<< HEAD
     networks.modify_and_replicate([this](NN::Networks& networks_) {
-        networks_.big.load(binaryDirectory, options["EvalFile"]);
+        networks_.big.load(binaryDirectory, options["EvalFileBig"]);
+        networks_.medium.load(binaryDirectory, options["EvalFileMedium"]);
         networks_.small.load(binaryDirectory, options["EvalFileSmall"]);
     });
     threads.clear();
-=======
-    load_big_network(options["EvalFileBig"]);
-    load_medium_network(options["EvalFileMedium"]);
-    load_small_network(options["EvalFileSmall"]);
->>>>>>> ac3b1bbd
 }
 
 void Engine::load_big_network(const std::string& file) {
@@ -213,16 +197,11 @@
 }
 
 void Engine::save_network(const std::pair<std::optional<std::string>, std::string> files[2]) {
-<<<<<<< HEAD
     networks.modify_and_replicate([&files](NN::Networks& networks_) {
         networks_.big.save(files[0].first);
+        //networks_.medium.save(files[1].first); //comment out .small to save .medium
         networks_.small.save(files[1].first);
     });
-=======
-    networks.big.save(files[0].first);
-    networks.medium.save(files[1].first);
-    //networks.small.save(files[1].first); //comment out .medium. to save small
->>>>>>> ac3b1bbd
 }
 
 // utility functions
