/*
  Stockfish, a UCI chess playing engine derived from Glaurung 2.1
  Copyright (C) 2004-2024 The Stockfish developers (see AUTHORS file)

  Stockfish is free software: you can redistribute it and/or modify
  it under the terms of the GNU General Public License as published by
  the Free Software Foundation, either version 3 of the License, or
  (at your option) any later version.

  Stockfish is distributed in the hope that it will be useful,
  but WITHOUT ANY WARRANTY; without even the implied warranty of
  MERCHANTABILITY or FITNESS FOR A PARTICULAR PURPOSE.  See the
  GNU General Public License for more details.

  You should have received a copy of the GNU General Public License
  along with this program.  If not, see <http://www.gnu.org/licenses/>.
*/

#ifndef EVALUATE_H_INCLUDED
#define EVALUATE_H_INCLUDED

#include <string>

#include "types.h"

namespace Stockfish {

class Position;

namespace Eval {

constexpr inline int SmallNetThreshold = 1274, PsqtOnlyThreshold = 2389;

// The default net name MUST follow the format nn-[SHA256 first 12 digits].nnue
// for the build process (profile-build and fishtest) to work. Do not change the
// name of the macro or the location where this macro is defined, as it is used
// in the Makefile/Fishtest.
#define EvalFileDefaultNameBig "nn-9067e33176e8.nnue"
#define EvalFileDefaultNameSmall "nn-baff1ede1f90.nnue"

namespace NNUE {
struct Networks;
<<<<<<< HEAD
struct AccumulatorCaches;
=======
extern int RandomEval;
extern int WaitMs;
>>>>>>> a699da94
}

std::string trace(Position& pos, const Eval::NNUE::Networks& networks);

int   simple_eval(const Position& pos, Color c);
Value evaluate(const NNUE::Networks&          networks,
               const Position&                pos,
               Eval::NNUE::AccumulatorCaches& caches,
               int                            optimism);
}  // namespace Eval

}  // namespace Stockfish

#endif  // #ifndef EVALUATE_H_INCLUDED<|MERGE_RESOLUTION|>--- conflicted
+++ resolved
@@ -40,12 +40,9 @@
 
 namespace NNUE {
 struct Networks;
-<<<<<<< HEAD
 struct AccumulatorCaches;
-=======
 extern int RandomEval;
 extern int WaitMs;
->>>>>>> a699da94
 }
 
 std::string trace(Position& pos, const Eval::NNUE::Networks& networks);
