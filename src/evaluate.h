/*
  Stockfish, a UCI chess playing engine derived from Glaurung 2.1
  Copyright (C) 2004-2024 The Stockfish developers (see AUTHORS file)

  Stockfish is free software: you can redistribute it and/or modify
  it under the terms of the GNU General Public License as published by
  the Free Software Foundation, either version 3 of the License, or
  (at your option) any later version.

  Stockfish is distributed in the hope that it will be useful,
  but WITHOUT ANY WARRANTY; without even the implied warranty of
  MERCHANTABILITY or FITNESS FOR A PARTICULAR PURPOSE.  See the
  GNU General Public License for more details.

  You should have received a copy of the GNU General Public License
  along with this program.  If not, see <http://www.gnu.org/licenses/>.
*/

#ifndef EVALUATE_H_INCLUDED
#define EVALUATE_H_INCLUDED

#include <string>

#include "types.h"

namespace Stockfish {

class Position;

namespace Eval {

<<<<<<< HEAD
constexpr inline int SmallNetThreshold = 1174;
=======
constexpr inline int SmallNetThreshold = 4 * PawnValue;
>>>>>>> b35af43f

// The default net name MUST follow the format nn-[SHA256 first 12 digits].nnue
// for the build process (profile-build and fishtest) to work. Do not change the
// name of the macro or the location where this macro is defined, as it is used
// in the Makefile/Fishtest.
#define EvalFileDefaultNameBig "nn-a3d1bfca1672.nnue"
#define EvalFileDefaultNameSmall "nn-9067e33176e8.nnue"

namespace NNUE {
struct Networks;
struct AccumulatorCaches;
extern int RandomEval;
extern int WaitMs;
}

extern long long tmOptTime;
extern bool smallNetOn;


std::string trace(Position& pos, const Eval::NNUE::Networks& networks);

int   simple_eval(const Position& pos, Color c);
Value evaluate(const NNUE::Networks&          networks,
               const Position&                pos,
               Eval::NNUE::AccumulatorCaches& caches,
               int                            optimism);
}  // namespace Eval

}  // namespace Stockfish

#endif  // #ifndef EVALUATE_H_INCLUDED<|MERGE_RESOLUTION|>--- conflicted
+++ resolved
@@ -29,11 +29,7 @@
 
 namespace Eval {
 
-<<<<<<< HEAD
-constexpr inline int SmallNetThreshold = 1174;
-=======
 constexpr inline int SmallNetThreshold = 4 * PawnValue;
->>>>>>> b35af43f
 
 // The default net name MUST follow the format nn-[SHA256 first 12 digits].nnue
 // for the build process (profile-build and fishtest) to work. Do not change the
