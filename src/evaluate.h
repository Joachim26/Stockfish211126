--- conflicted
+++ resolved
@@ -33,11 +33,7 @@
 // for the build process (profile-build and fishtest) to work. Do not change the
 // name of the macro or the location where this macro is defined, as it is used
 // in the Makefile/Fishtest.
-<<<<<<< HEAD
-#define EvalFileDefaultNameBig "nn-ddcfb9224cdb.nnue"
-=======
 #define EvalFileDefaultNameBig "nn-9067e33176e8.nnue"
->>>>>>> 025b0461
 #define EvalFileDefaultNameSmall "nn-baff1ede1f90.nnue"
 
 namespace NNUE {
