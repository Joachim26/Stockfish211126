--- conflicted
+++ resolved
@@ -40,13 +40,8 @@
 // The default net name MUST follow the format nn-[SHA256 first 12 digits].nnue
 // for the build process (profile-build and fishtest) to work. Do not change the
 // name of the macro, as it is used in the Makefile.
-<<<<<<< HEAD
-#define EvalFileDefaultNameBig "nn-1ceb1ade0001.nnue"
-#define EvalFileDefaultNameSmall "nn-baff1ede1f90.nnue"
-=======
 #define EvalFileDefaultNameBig "nn-a3d1bfca1672.nnue"
 #define EvalFileDefaultNameSmall "nn-9067e33176e8.nnue"
->>>>>>> 86277cb2
 
 struct  EvalFile {
     // UCI option name
