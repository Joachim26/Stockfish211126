/*
  Stockfish, a UCI chess playing engine derived from Glaurung 2.1
  Copyright (C) 2004-2023 The Stockfish developers (see AUTHORS file)

  Stockfish is free software: you can redistribute it and/or modify
  it under the terms of the GNU General Public License as published by
  the Free Software Foundation, either version 3 of the License, or
  (at your option) any later version.

  Stockfish is distributed in the hope that it will be useful,
  but WITHOUT ANY WARRANTY; without even the implied warranty of
  MERCHANTABILITY or FITNESS FOR A PARTICULAR PURPOSE.  See the
  GNU General Public License for more details.

  You should have received a copy of the GNU General Public License
  along with this program.  If not, see <http://www.gnu.org/licenses/>.
*/

#ifndef EVALUATE_H_INCLUDED
#define EVALUATE_H_INCLUDED

#include <string>

#include "types.h"

namespace Stockfish {

class Position;

namespace Eval {

std::string trace(Position& pos);

Value simple_eval(const Position& pos, Color c);
Value evaluate(const Position& pos);

extern std::string currentEvalFileName;

// The default net name MUST follow the format nn-[SHA256 first 12 digits].nnue
// for the build process (profile-build and fishtest) to work. Do not change the
// name of the macro, as it is used in the Makefile.
#define EvalFileDefaultName "nn-0000000000a0.nnue"

namespace NNUE {

<<<<<<< HEAD
void init();
void verify();
=======
    extern int RandomEvalPerturb;
    extern int waitms;
    
    void init();
    void verify();
>>>>>>> 291343f0

}  // namespace NNUE

}  // namespace Eval

}  // namespace Stockfish

#endif  // #ifndef EVALUATE_H_INCLUDED<|MERGE_RESOLUTION|>--- conflicted
+++ resolved
@@ -43,16 +43,11 @@
 
 namespace NNUE {
 
-<<<<<<< HEAD
+extern int RandomEvalPerturb;
+extern int waitms;
+    
 void init();
 void verify();
-=======
-    extern int RandomEvalPerturb;
-    extern int waitms;
-    
-    void init();
-    void verify();
->>>>>>> 291343f0
 
 }  // namespace NNUE
 
