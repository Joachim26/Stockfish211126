--- conflicted
+++ resolved
@@ -33,13 +33,8 @@
 // for the build process (profile-build and fishtest) to work. Do not change the
 // name of the macro or the location where this macro is defined, as it is used
 // in the Makefile/Fishtest.
-<<<<<<< HEAD
-#define EvalFileDefaultNameBig "nn-31337bea577c.nnue"
-=======
-
 #define EvalFileDefaultNameBig "nn-9067e33176e8.nnue"
 
->>>>>>> 917933f8
 #define EvalFileDefaultNameSmall "nn-37f18f62d772.nnue"
 
 namespace NNUE {
