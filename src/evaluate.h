--- conflicted
+++ resolved
@@ -33,13 +33,8 @@
 // for the build process (profile-build and fishtest) to work. Do not change the
 // name of the macro or the location where this macro is defined, as it is used
 // in the Makefile/Fishtest.
-<<<<<<< HEAD
-#define EvalFileDefaultNameBig "nn-ddcfb9224cdb.nnue"
-#define EvalFileDefaultNameSmall "nn-37f18f62d772.nnue"
-=======
 #define EvalFileDefaultNameBig "nn-a3d1bfca1672.nnue"
 #define EvalFileDefaultNameSmall "nn-9067e33176e8.nnue"
->>>>>>> 50960070
 
 namespace NNUE {
 struct Networks;
