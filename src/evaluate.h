/*
  Stockfish, a UCI chess playing engine derived from Glaurung 2.1
  Copyright (C) 2004-2024 The Stockfish developers (see AUTHORS file)

  Stockfish is free software: you can redistribute it and/or modify
  it under the terms of the GNU General Public License as published by
  the Free Software Foundation, either version 3 of the License, or
  (at your option) any later version.

  Stockfish is distributed in the hope that it will be useful,
  but WITHOUT ANY WARRANTY; without even the implied warranty of
  MERCHANTABILITY or FITNESS FOR A PARTICULAR PURPOSE.  See the
  GNU General Public License for more details.

  You should have received a copy of the GNU General Public License
  along with this program.  If not, see <http://www.gnu.org/licenses/>.
*/

#ifndef EVALUATE_H_INCLUDED
#define EVALUATE_H_INCLUDED

#include <string>

#include "types.h"

namespace Stockfish {

class Position;

namespace Eval {

<<<<<<< HEAD
constexpr inline int SmallNetThreshold = 1165, PsqtOnlyThreshold = 2500;
=======
constexpr inline int SmallNetThreshold = 1050, PsqtOnlyThreshold = 2500;
//constexpr inline int SmallNetThreshold = 4 * PawnValue, ...
>>>>>>> 01943d48

// The default net name MUST follow the format nn-[SHA256 first 12 digits].nnue
// for the build process (profile-build and fishtest) to work. Do not change the
// name of the macro or the location where this macro is defined, as it is used
// in the Makefile/Fishtest.
#define EvalFileDefaultNameBig "nn-a3d1bfca1672.nnue"
#define EvalFileDefaultNameSmall "nn-9067e33176e8.nnue"

namespace NNUE {
struct Networks;
extern int RandomEval;
extern int WaitMs;
}

extern long long tmOptTime;
extern bool smallNetOn;


std::string trace(Position& pos, const Eval::NNUE::Networks& networks);

int   simple_eval(const Position& pos, Color c);
Value evaluate(const NNUE::Networks& networks, const Position& pos, int optimism);


}  // namespace Eval

}  // namespace Stockfish

#endif  // #ifndef EVALUATE_H_INCLUDED<|MERGE_RESOLUTION|>--- conflicted
+++ resolved
@@ -29,12 +29,7 @@
 
 namespace Eval {
 
-<<<<<<< HEAD
-constexpr inline int SmallNetThreshold = 1165, PsqtOnlyThreshold = 2500;
-=======
-constexpr inline int SmallNetThreshold = 1050, PsqtOnlyThreshold = 2500;
-//constexpr inline int SmallNetThreshold = 4 * PawnValue, ...
->>>>>>> 01943d48
+constexpr inline int SmallNetThreshold = 4 * PawnValue, PsqtOnlyThreshold = 2500;
 
 // The default net name MUST follow the format nn-[SHA256 first 12 digits].nnue
 // for the build process (profile-build and fishtest) to work. Do not change the
