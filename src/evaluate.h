/*
  Stockfish, a UCI chess playing engine derived from Glaurung 2.1
  Copyright (C) 2004-2024 The Stockfish developers (see AUTHORS file)

  Stockfish is free software: you can redistribute it and/or modify
  it under the terms of the GNU General Public License as published by
  the Free Software Foundation, either version 3 of the License, or
  (at your option) any later version.

  Stockfish is distributed in the hope that it will be useful,
  but WITHOUT ANY WARRANTY; without even the implied warranty of
  MERCHANTABILITY or FITNESS FOR A PARTICULAR PURPOSE.  See the
  GNU General Public License for more details.

  You should have received a copy of the GNU General Public License
  along with this program.  If not, see <http://www.gnu.org/licenses/>.
*/

#ifndef EVALUATE_H_INCLUDED
#define EVALUATE_H_INCLUDED

#include <string>

#include "types.h"

namespace Stockfish {

class Position;

namespace Eval {

// The default net name MUST follow the format nn-[SHA256 first 12 digits].nnue
// for the build process (profile-build and fishtest) to work. Do not change the
// name of the macro or the location where this macro is defined, as it is used
// in the Makefile/Fishtest.
<<<<<<< HEAD
#define EvalFileDefaultNameBig "nn-ddcfb9224cdb.nnue"
#define EvalFileDefaultNameSmall "nn-37f18f62d772.nnue"
=======
#define EvalFileDefaultNameBig "nn-a3d1bfca1672.nnue"
#define EvalFileDefaultNameSmall "nn-baff1ede1f90.nnue"
>>>>>>> b29f5254

namespace NNUE {
struct Networks;
struct AccumulatorCaches;
extern int RandomEval;
extern int WaitMs;
}

std::string trace(Position& pos, const Eval::NNUE::Networks& networks);

int   simple_eval(const Position& pos, Color c);
bool  use_smallnet(const Position& pos);
Value evaluate(const NNUE::Networks&          networks,
               const Position&                pos,
               Eval::NNUE::AccumulatorCaches& caches,
               int                            optimism);
}  // namespace Eval

}  // namespace Stockfish

#endif  // #ifndef EVALUATE_H_INCLUDED<|MERGE_RESOLUTION|>--- conflicted
+++ resolved
@@ -33,13 +33,8 @@
 // for the build process (profile-build and fishtest) to work. Do not change the
 // name of the macro or the location where this macro is defined, as it is used
 // in the Makefile/Fishtest.
-<<<<<<< HEAD
-#define EvalFileDefaultNameBig "nn-ddcfb9224cdb.nnue"
+#define EvalFileDefaultNameBig "nn-a3d1bfca1672.nnue"
 #define EvalFileDefaultNameSmall "nn-37f18f62d772.nnue"
-=======
-#define EvalFileDefaultNameBig "nn-a3d1bfca1672.nnue"
-#define EvalFileDefaultNameSmall "nn-baff1ede1f90.nnue"
->>>>>>> b29f5254
 
 namespace NNUE {
 struct Networks;
