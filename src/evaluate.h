/*
  Stockfish, a UCI chess playing engine derived from Glaurung 2.1
  Copyright (C) 2004-2024 The Stockfish developers (see AUTHORS file)

  Stockfish is free software: you can redistribute it and/or modify
  it under the terms of the GNU General Public License as published by
  the Free Software Foundation, either version 3 of the License, or
  (at your option) any later version.

  Stockfish is distributed in the hope that it will be useful,
  but WITHOUT ANY WARRANTY; without even the implied warranty of
  MERCHANTABILITY or FITNESS FOR A PARTICULAR PURPOSE.  See the
  GNU General Public License for more details.

  You should have received a copy of the GNU General Public License
  along with this program.  If not, see <http://www.gnu.org/licenses/>.
*/

#ifndef EVALUATE_H_INCLUDED
#define EVALUATE_H_INCLUDED

#include <string>

#include "types.h"

namespace Stockfish {

class Position;

namespace Eval {

// The default net name MUST follow the format nn-[SHA256 first 12 digits].nnue
// for the build process (profile-build and fishtest) to work. Do not change the
// name of the macro or the location where this macro is defined, as it is used
// in the Makefile/Fishtest.
#define EvalFileDefaultNameBig "nn-ddcfb9224cdb.nnue"
<<<<<<< HEAD
#define EvalFileDefaultNameSmall "nn-37f18f62d772.nnue"
=======
#define EvalFileDefaultNameSmall "nn-a70fe1969e12.nnue"
>>>>>>> 9bbe19e8

namespace NNUE {
struct Networks;
struct AccumulatorCaches;
extern int RandomEval;
extern int WaitMs;
}

extern long long tmOptTime;
extern bool smallNetOn;


std::string trace(Position& pos, const Eval::NNUE::Networks& networks);

int   simple_eval(const Position& pos, Color c);
bool  use_smallnet(const Position& pos);
Value evaluate(const NNUE::Networks&          networks,
               const Position&                pos,
               Eval::NNUE::AccumulatorCaches& caches,
               int                            optimism);
}  // namespace Eval

}  // namespace Stockfish

#endif  // #ifndef EVALUATE_H_INCLUDED<|MERGE_RESOLUTION|>--- conflicted
+++ resolved
@@ -34,11 +34,7 @@
 // name of the macro or the location where this macro is defined, as it is used
 // in the Makefile/Fishtest.
 #define EvalFileDefaultNameBig "nn-ddcfb9224cdb.nnue"
-<<<<<<< HEAD
-#define EvalFileDefaultNameSmall "nn-37f18f62d772.nnue"
-=======
 #define EvalFileDefaultNameSmall "nn-a70fe1969e12.nnue"
->>>>>>> 9bbe19e8
 
 namespace NNUE {
 struct Networks;
