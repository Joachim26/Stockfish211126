/*
  Stockfish, a UCI chess playing engine derived from Glaurung 2.1
  Copyright (C) 2004-2024 The Stockfish developers (see AUTHORS file)

  Stockfish is free software: you can redistribute it and/or modify
  it under the terms of the GNU General Public License as published by
  the Free Software Foundation, either version 3 of the License, or
  (at your option) any later version.

  Stockfish is distributed in the hope that it will be useful,
  but WITHOUT ANY WARRANTY; without even the implied warranty of
  MERCHANTABILITY or FITNESS FOR A PARTICULAR PURPOSE.  See the
  GNU General Public License for more details.

  You should have received a copy of the GNU General Public License
  along with this program.  If not, see <http://www.gnu.org/licenses/>.
*/

#ifndef EVALUATE_H_INCLUDED
#define EVALUATE_H_INCLUDED

#include <string>

#include "types.h"

namespace Stockfish {

class Position;

namespace Eval {

constexpr inline int SmallNetThreshold = 1136, PsqtOnlyThreshold = 2656;

// The default net name MUST follow the format nn-[SHA256 first 12 digits].nnue
// for the build process (profile-build and fishtest) to work. Do not change the
<<<<<<< HEAD
// name of the macro or the location where this macro is defined, as it is used
// in the Makefile/Fishtest.
#define EvalFileDefaultNameBig "nn-1ceb1ade0001.nnue"
=======
// name of the macro, as it is used in the Makefile.
#define EvalFileDefaultNameBig "nn-a3d1bfca1672.nnue"
>>>>>>> 12d30796
#define EvalFileDefaultNameSmall "nn-baff1ede1f90.nnue"

namespace NNUE {
struct Networks;
}

<<<<<<< HEAD
std::string trace(Position& pos, const Eval::NNUE::Networks& networks);
=======
enum NetSize : int;
extern int RandomEval;
extern int WaitMs;


using EvalFiles = std::unordered_map<Eval::NNUE::NetSize, EvalFile>;
>>>>>>> 12d30796

int   simple_eval(const Position& pos, Color c);
Value evaluate(const NNUE::Networks& networks, const Position& pos, int optimism);


}  // namespace Eval

}  // namespace Stockfish

#endif  // #ifndef EVALUATE_H_INCLUDED<|MERGE_RESOLUTION|>--- conflicted
+++ resolved
@@ -33,30 +33,18 @@
 
 // The default net name MUST follow the format nn-[SHA256 first 12 digits].nnue
 // for the build process (profile-build and fishtest) to work. Do not change the
-<<<<<<< HEAD
 // name of the macro or the location where this macro is defined, as it is used
 // in the Makefile/Fishtest.
-#define EvalFileDefaultNameBig "nn-1ceb1ade0001.nnue"
-=======
-// name of the macro, as it is used in the Makefile.
 #define EvalFileDefaultNameBig "nn-a3d1bfca1672.nnue"
->>>>>>> 12d30796
 #define EvalFileDefaultNameSmall "nn-baff1ede1f90.nnue"
 
 namespace NNUE {
 struct Networks;
+extern int RandomEval;
+extern int WaitMs;
 }
 
-<<<<<<< HEAD
 std::string trace(Position& pos, const Eval::NNUE::Networks& networks);
-=======
-enum NetSize : int;
-extern int RandomEval;
-extern int WaitMs;
-
-
-using EvalFiles = std::unordered_map<Eval::NNUE::NetSize, EvalFile>;
->>>>>>> 12d30796
 
 int   simple_eval(const Position& pos, Color c);
 Value evaluate(const NNUE::Networks& networks, const Position& pos, int optimism);
