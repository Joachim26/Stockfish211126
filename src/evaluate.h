--- conflicted
+++ resolved
@@ -35,13 +35,8 @@
 // for the build process (profile-build and fishtest) to work. Do not change the
 // name of the macro or the location where this macro is defined, as it is used
 // in the Makefile/Fishtest.
-<<<<<<< HEAD
 #define EvalFileDefaultNameBig "nn-ae6a388e4a1a.nnue"
 #define EvalFileDefaultNameSmall "nn-baff1ede1f90.nnue"
-=======
-#define EvalFileDefaultNameBig "nn-1ceb1ade0001.nnue"
-#define EvalFileDefaultNameSmall "nn-a70fe1969e12.nnue"
->>>>>>> 14b7a1a4
 
 namespace NNUE {
 struct Networks;
