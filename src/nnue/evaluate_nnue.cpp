--- conflicted
+++ resolved
@@ -179,14 +179,10 @@
 
 void hint_common_parent_position(const Position& pos) {
 
-<<<<<<< HEAD
     int simpleEvalAbs = std::abs(simple_eval(pos, pos.side_to_move()));
-    if (simpleEvalAbs > 1050)
-        featureTransformerSmall->hint_common_access(pos, simpleEvalAbs > 2500);
-=======
+    //if (simpleEvalAbs > 1050)
     if (Stockfish::Eval::smallNetOn)
-        featureTransformerSmall->hint_common_access(pos);
->>>>>>> 167ae1f4
+      featureTransformerSmall->hint_common_access(pos, simpleEvalAbs > 2500);
     else
         featureTransformerBig->hint_common_access(pos, false);
 }
