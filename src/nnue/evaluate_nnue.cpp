/*
  Stockfish, a UCI chess playing engine derived from Glaurung 2.1
  Copyright (C) 2004-2024 The Stockfish developers (see AUTHORS file)

  Stockfish is free software: you can redistribute it and/or modify
  it under the terms of the GNU General Public License as published by
  the Free Software Foundation, either version 3 of the License, or
  (at your option) any later version.

  Stockfish is distributed in the hope that it will be useful,
  but WITHOUT ANY WARRANTY; without even the implied warranty of
  MERCHANTABILITY or FITNESS FOR A PARTICULAR PURPOSE.  See the
  GNU General Public License for more details.

  You should have received a copy of the GNU General Public License
  along with this program.  If not, see <http://www.gnu.org/licenses/>.
*/

// Code for calculating NNUE evaluation function

#include "evaluate_nnue.h"

#include <cmath>
#include <cstdlib>
#include <cstring>
#include <fstream>
#include <iomanip>
#include <iostream>
#include <optional>
#include <sstream>
#include <string_view>
#include <type_traits>
#include <unordered_map>

#include "../evaluate.h"
#include "../misc.h"
#include "../position.h"
#include "../types.h"
#include "../uci.h"
#include "nnue_accumulator.h"
#include "nnue_common.h"

namespace Stockfish::Eval::NNUE {

// Input feature converter
LargePagePtr<FeatureTransformer<TransformedFeatureDimensionsBig, &StateInfo::accumulatorBig>>
  featureTransformerBig;
LargePagePtr<FeatureTransformer<TransformedFeatureDimensionsSmall, &StateInfo::accumulatorSmall>>
  featureTransformerSmall;

// Evaluation function
AlignedPtr<Network<TransformedFeatureDimensionsBig, L2Big, L3Big>>       networkBig[LayerStacks];
AlignedPtr<Network<TransformedFeatureDimensionsSmall, L2Small, L3Small>> networkSmall[LayerStacks];

// Evaluation function file names

namespace Detail {

// Initialize the evaluation function parameters
template<typename T>
void initialize(AlignedPtr<T>& pointer) {

    pointer.reset(reinterpret_cast<T*>(std_aligned_alloc(alignof(T), sizeof(T))));
    std::memset(pointer.get(), 0, sizeof(T));
}

template<typename T>
void initialize(LargePagePtr<T>& pointer) {

    static_assert(alignof(T) <= 4096,
                  "aligned_large_pages_alloc() may fail for such a big alignment requirement of T");
    pointer.reset(reinterpret_cast<T*>(aligned_large_pages_alloc(sizeof(T))));
    std::memset(pointer.get(), 0, sizeof(T));
}

// Read evaluation function parameters
template<typename T>
bool read_parameters(std::istream& stream, T& reference) {

    std::uint32_t header;
    header = read_little_endian<std::uint32_t>(stream);
    if (!stream || header != T::get_hash_value())
        return false;
    return reference.read_parameters(stream);
}

// Write evaluation function parameters
template<typename T>
bool write_parameters(std::ostream& stream, const T& reference) {

    write_little_endian<std::uint32_t>(stream, T::get_hash_value());
    return reference.write_parameters(stream);
}

}  // namespace Detail


// Initialize the evaluation function parameters
static void initialize(NetSize netSize) {

    if (netSize == Small)
    {
        Detail::initialize(featureTransformerSmall);
        for (std::size_t i = 0; i < LayerStacks; ++i)
            Detail::initialize(networkSmall[i]);
    }
    else
    {
        Detail::initialize(featureTransformerBig);
        for (std::size_t i = 0; i < LayerStacks; ++i)
            Detail::initialize(networkBig[i]);
    }
}

// Read network header
static bool read_header(std::istream& stream, std::uint32_t* hashValue, std::string* desc) {
    std::uint32_t version, size;

    version    = read_little_endian<std::uint32_t>(stream);
    *hashValue = read_little_endian<std::uint32_t>(stream);
    size       = read_little_endian<std::uint32_t>(stream);
    if (!stream || version != Version)
        return false;
    desc->resize(size);
    stream.read(&(*desc)[0], size);
    return !stream.fail();
}

// Write network header
static bool write_header(std::ostream& stream, std::uint32_t hashValue, const std::string& desc) {
    write_little_endian<std::uint32_t>(stream, Version);
    write_little_endian<std::uint32_t>(stream, hashValue);
    write_little_endian<std::uint32_t>(stream, std::uint32_t(desc.size()));
    stream.write(&desc[0], desc.size());
    return !stream.fail();
}

// Read network parameters
static bool read_parameters(std::istream& stream, NetSize netSize, std::string& netDescription) {

    std::uint32_t hashValue;
    if (!read_header(stream, &hashValue, &netDescription))
        return false;
    if (hashValue != HashValue[netSize])
        return false;
    if (netSize == Big && !Detail::read_parameters(stream, *featureTransformerBig))
        return false;
    if (netSize == Small && !Detail::read_parameters(stream, *featureTransformerSmall))
        return false;
    for (std::size_t i = 0; i < LayerStacks; ++i)
    {
        if (netSize == Big && !Detail::read_parameters(stream, *(networkBig[i])))
            return false;
        if (netSize == Small && !Detail::read_parameters(stream, *(networkSmall[i])))
            return false;
    }
    return stream && stream.peek() == std::ios::traits_type::eof();
}

// Write network parameters
static bool
write_parameters(std::ostream& stream, NetSize netSize, const std::string& netDescription) {

    if (!write_header(stream, HashValue[netSize], netDescription))
        return false;
    if (netSize == Big && !Detail::write_parameters(stream, *featureTransformerBig))
        return false;
    if (netSize == Small && !Detail::write_parameters(stream, *featureTransformerSmall))
        return false;
    for (std::size_t i = 0; i < LayerStacks; ++i)
    {
        if (netSize == Big && !Detail::write_parameters(stream, *(networkBig[i])))
            return false;
        if (netSize == Small && !Detail::write_parameters(stream, *(networkSmall[i])))
            return false;
    }
    return bool(stream);
}

void hint_common_parent_position(const Position& pos) {

<<<<<<< HEAD
    int simpleEvalAbs = std::abs(simple_eval(pos, pos.side_to_move()));
    if (simpleEvalAbs > 1050)
        featureTransformerSmall->hint_common_access(pos, simpleEvalAbs > 2500);
=======
    int simpleEval = simple_eval(pos, pos.side_to_move());
    if (Stockfish::Eval::smallNetOn || (std::abs(simpleEval) > 4 * PawnValue))
        featureTransformerSmall->hint_common_access(pos);
>>>>>>> 568b59c1
    else
        featureTransformerBig->hint_common_access(pos, false);
}

// Evaluation function. Perform differential calculation.
template<NetSize Net_Size>
Value evaluate(const Position& pos, bool adjusted, int* complexity, bool psqtOnly) {

    // We manually align the arrays on the stack because with gcc < 9.3
    // overaligning stack variables with alignas() doesn't work correctly.

    constexpr uint64_t alignment = CacheLineSize;
    constexpr int      delta     = 24;

#if defined(ALIGNAS_ON_STACK_VARIABLES_BROKEN)
    TransformedFeatureType transformedFeaturesUnaligned
      [FeatureTransformer < Net_Size == Small ? TransformedFeatureDimensionsSmall
                                              : TransformedFeatureDimensionsBig,
       nullptr > ::BufferSize + alignment / sizeof(TransformedFeatureType)];

    auto* transformedFeatures = align_ptr_up<alignment>(&transformedFeaturesUnaligned[0]);
#else

    alignas(alignment) TransformedFeatureType
      transformedFeatures[FeatureTransformer < Net_Size == Small ? TransformedFeatureDimensionsSmall
                                                                 : TransformedFeatureDimensionsBig,
                          nullptr > ::BufferSize];
#endif

    ASSERT_ALIGNED(transformedFeatures, alignment);

    const int  bucket = (pos.count<ALL_PIECES>() - 1) / 4;
    const auto psqt =
      Net_Size == Small
        ? featureTransformerSmall->transform(pos, transformedFeatures, bucket, psqtOnly)
        : featureTransformerBig->transform(pos, transformedFeatures, bucket, psqtOnly);

    const auto positional =
      !psqtOnly ? (Net_Size == Small ? networkSmall[bucket]->propagate(transformedFeatures)
                                     : networkBig[bucket]->propagate(transformedFeatures))
                : 0;

    if (complexity)
        *complexity = !psqtOnly ? std::abs(psqt - positional) / OutputScale : 0;

    // Give more value to positional evaluation when adjusted flag is set
    if (adjusted)
        return static_cast<Value>(((1024 - delta) * psqt + (1024 + delta) * positional)
                                  / (1024 * OutputScale));
    else
        return static_cast<Value>((psqt + positional) / OutputScale);
}

template Value evaluate<Big>(const Position& pos, bool adjusted, int* complexity, bool psqtOnly);
template Value evaluate<Small>(const Position& pos, bool adjusted, int* complexity, bool psqtOnly);

struct NnueEvalTrace {
    static_assert(LayerStacks == PSQTBuckets);

    Value       psqt[LayerStacks];
    Value       positional[LayerStacks];
    std::size_t correctBucket;
};

static NnueEvalTrace trace_evaluate(const Position& pos) {

    // We manually align the arrays on the stack because with gcc < 9.3
    // overaligning stack variables with alignas() doesn't work correctly.
    constexpr uint64_t alignment = CacheLineSize;

#if defined(ALIGNAS_ON_STACK_VARIABLES_BROKEN)
    TransformedFeatureType transformedFeaturesUnaligned
      [FeatureTransformer<TransformedFeatureDimensionsBig, nullptr>::BufferSize
       + alignment / sizeof(TransformedFeatureType)];

    auto* transformedFeatures = align_ptr_up<alignment>(&transformedFeaturesUnaligned[0]);
#else
    alignas(alignment) TransformedFeatureType
      transformedFeatures[FeatureTransformer<TransformedFeatureDimensionsBig, nullptr>::BufferSize];
#endif

    ASSERT_ALIGNED(transformedFeatures, alignment);

    NnueEvalTrace t{};
    t.correctBucket = (pos.count<ALL_PIECES>() - 1) / 4;
    for (IndexType bucket = 0; bucket < LayerStacks; ++bucket)
    {
        const auto materialist =
          featureTransformerBig->transform(pos, transformedFeatures, bucket, false);
        const auto positional = networkBig[bucket]->propagate(transformedFeatures);

        t.psqt[bucket]       = static_cast<Value>(materialist / OutputScale);
        t.positional[bucket] = static_cast<Value>(positional / OutputScale);
    }

    return t;
}

constexpr std::string_view PieceToChar(" PNBRQK  pnbrqk");


// Converts a Value into (centi)pawns and writes it in a buffer.
// The buffer must have capacity for at least 5 chars.
static void format_cp_compact(Value v, char* buffer) {

    buffer[0] = (v < 0 ? '-' : v > 0 ? '+' : ' ');

    int cp = std::abs(UCI::to_cp(v));
    if (cp >= 10000)
    {
        buffer[1] = '0' + cp / 10000;
        cp %= 10000;
        buffer[2] = '0' + cp / 1000;
        cp %= 1000;
        buffer[3] = '0' + cp / 100;
        buffer[4] = ' ';
    }
    else if (cp >= 1000)
    {
        buffer[1] = '0' + cp / 1000;
        cp %= 1000;
        buffer[2] = '0' + cp / 100;
        cp %= 100;
        buffer[3] = '.';
        buffer[4] = '0' + cp / 10;
    }
    else
    {
        buffer[1] = '0' + cp / 100;
        cp %= 100;
        buffer[2] = '.';
        buffer[3] = '0' + cp / 10;
        cp %= 10;
        buffer[4] = '0' + cp / 1;
    }
}


// Converts a Value into pawns, always keeping two decimals
static void format_cp_aligned_dot(Value v, std::stringstream& stream) {

    const double pawns = std::abs(0.01 * UCI::to_cp(v));

    stream << (v < 0   ? '-'
               : v > 0 ? '+'
                       : ' ')
           << std::setiosflags(std::ios::fixed) << std::setw(6) << std::setprecision(2) << pawns;
}


// Returns a string with the value of each piece on a board,
// and a table for (PSQT, Layers) values bucket by bucket.
std::string trace(Position& pos) {

    std::stringstream ss;

    char board[3 * 8 + 1][8 * 8 + 2];
    std::memset(board, ' ', sizeof(board));
    for (int row = 0; row < 3 * 8 + 1; ++row)
        board[row][8 * 8 + 1] = '\0';

    // A lambda to output one box of the board
    auto writeSquare = [&board](File file, Rank rank, Piece pc, Value value) {
        const int x = int(file) * 8;
        const int y = (7 - int(rank)) * 3;
        for (int i = 1; i < 8; ++i)
            board[y][x + i] = board[y + 3][x + i] = '-';
        for (int i = 1; i < 3; ++i)
            board[y + i][x] = board[y + i][x + 8] = '|';
        board[y][x] = board[y][x + 8] = board[y + 3][x + 8] = board[y + 3][x] = '+';
        if (pc != NO_PIECE)
            board[y + 1][x + 4] = PieceToChar[pc];
        if (value != VALUE_NONE)
            format_cp_compact(value, &board[y + 2][x + 2]);
    };

    // We estimate the value of each piece by doing a differential evaluation from
    // the current base eval, simulating the removal of the piece from its square.
    Value base = evaluate<NNUE::Big>(pos);
    base       = pos.side_to_move() == WHITE ? base : -base;

    for (File f = FILE_A; f <= FILE_H; ++f)
        for (Rank r = RANK_1; r <= RANK_8; ++r)
        {
            Square sq = make_square(f, r);
            Piece  pc = pos.piece_on(sq);
            Value  v  = VALUE_NONE;

            if (pc != NO_PIECE && type_of(pc) != KING)
            {
                auto st = pos.state();

                pos.remove_piece(sq);
                st->accumulatorBig.computed[WHITE]       = st->accumulatorBig.computed[BLACK] =
                  st->accumulatorBig.computedPSQT[WHITE] = st->accumulatorBig.computedPSQT[BLACK] =
                    false;

                Value eval = evaluate<NNUE::Big>(pos);
                eval       = pos.side_to_move() == WHITE ? eval : -eval;
                v          = base - eval;

                pos.put_piece(pc, sq);
                st->accumulatorBig.computed[WHITE]       = st->accumulatorBig.computed[BLACK] =
                  st->accumulatorBig.computedPSQT[WHITE] = st->accumulatorBig.computedPSQT[BLACK] =
                    false;
            }

            writeSquare(f, r, pc, v);
        }

    ss << " NNUE derived piece values:\n";
    for (int row = 0; row < 3 * 8 + 1; ++row)
        ss << board[row] << '\n';
    ss << '\n';

    auto t = trace_evaluate(pos);

    ss << " NNUE network contributions "
       << (pos.side_to_move() == WHITE ? "(White to move)" : "(Black to move)") << std::endl
       << "+------------+------------+------------+------------+\n"
       << "|   Bucket   |  Material  | Positional |   Total    |\n"
       << "|            |   (PSQT)   |  (Layers)  |            |\n"
       << "+------------+------------+------------+------------+\n";

    for (std::size_t bucket = 0; bucket < LayerStacks; ++bucket)
    {
        ss << "|  " << bucket << "        ";
        ss << " |  ";
        format_cp_aligned_dot(t.psqt[bucket], ss);
        ss << "  "
           << " |  ";
        format_cp_aligned_dot(t.positional[bucket], ss);
        ss << "  "
           << " |  ";
        format_cp_aligned_dot(t.psqt[bucket] + t.positional[bucket], ss);
        ss << "  "
           << " |";
        if (bucket == t.correctBucket)
            ss << " <-- this bucket is used";
        ss << '\n';
    }

    ss << "+------------+------------+------------+------------+\n";

    return ss.str();
}


// Load eval, from a file stream or a memory stream
std::optional<std::string> load_eval(std::istream& stream, NetSize netSize) {

    initialize(netSize);
    std::string netDescription;
    return read_parameters(stream, netSize, netDescription) ? std::make_optional(netDescription)
                                                            : std::nullopt;
}

// Save eval, to a file stream or a memory stream
bool save_eval(std::ostream&      stream,
               NetSize            netSize,
               const std::string& name,
               const std::string& netDescription) {

    if (name.empty() || name == "None")
        return false;

    return write_parameters(stream, netSize, netDescription);
}

// Save eval, to a file given by its name
bool save_eval(const std::optional<std::string>&                              filename,
               NetSize                                                        netSize,
               const std::unordered_map<Eval::NNUE::NetSize, Eval::EvalFile>& evalFiles) {

    std::string actualFilename;
    std::string msg;

    if (filename.has_value())
        actualFilename = filename.value();
    else
    {
        if (evalFiles.at(netSize).current
            != (netSize == Small ? EvalFileDefaultNameSmall : EvalFileDefaultNameBig))
        {
            msg = "Failed to export a net. "
                  "A non-embedded net can only be saved if the filename is specified";

            sync_cout << msg << sync_endl;
            return false;
        }
        actualFilename = (netSize == Small ? EvalFileDefaultNameSmall : EvalFileDefaultNameBig);
    }

    std::ofstream stream(actualFilename, std::ios_base::binary);
    bool          saved = save_eval(stream, netSize, evalFiles.at(netSize).current,
                                    evalFiles.at(netSize).netDescription);

    msg = saved ? "Network saved successfully to " + actualFilename : "Failed to export a net";

    sync_cout << msg << sync_endl;
    return saved;
}


}  // namespace Stockfish::Eval::NNUE<|MERGE_RESOLUTION|>--- conflicted
+++ resolved
@@ -179,15 +179,9 @@
 
 void hint_common_parent_position(const Position& pos) {
 
-<<<<<<< HEAD
     int simpleEvalAbs = std::abs(simple_eval(pos, pos.side_to_move()));
-    if (simpleEvalAbs > 1050)
+    if ((Stockfish::Eval::smallNetOn || (std::abs(simpleEvalAbs) > 4 * PawnValue)))
         featureTransformerSmall->hint_common_access(pos, simpleEvalAbs > 2500);
-=======
-    int simpleEval = simple_eval(pos, pos.side_to_move());
-    if (Stockfish::Eval::smallNetOn || (std::abs(simpleEval) > 4 * PawnValue))
-        featureTransformerSmall->hint_common_access(pos);
->>>>>>> 568b59c1
     else
         featureTransformerBig->hint_common_access(pos, false);
 }
