--- conflicted
+++ resolved
@@ -125,156 +125,6 @@
           {
             for (; i + 1 < sizeof(IntType); ++i)
             {
-<<<<<<< HEAD
-                u[i] = std::uint8_t(v);
-                v >>= 8;
-            }
-        }
-        u[i] = std::uint8_t(v);
-
-        stream.write(reinterpret_cast<char*>(u), sizeof(IntType));
-    }
-}
-
-
-// Read integers in bulk from a little indian stream.
-// This reads N integers from stream s and put them in array out.
-template<typename IntType>
-inline void read_little_endian(std::istream& stream, IntType* out, std::size_t count) {
-    if (IsLittleEndian)
-        stream.read(reinterpret_cast<char*>(out), sizeof(IntType) * count);
-    else
-        for (std::size_t i = 0; i < count; ++i)
-            out[i] = read_little_endian<IntType>(stream);
-}
-
-
-// Write integers in bulk to a little indian stream.
-// This takes N integers from array values and writes them on stream s.
-template<typename IntType>
-inline void write_little_endian(std::ostream& stream, const IntType* values, std::size_t count) {
-    if (IsLittleEndian)
-        stream.write(reinterpret_cast<const char*>(values), sizeof(IntType) * count);
-    else
-        for (std::size_t i = 0; i < count; ++i)
-            write_little_endian<IntType>(stream, values[i]);
-}
-
-
-// Read N signed integers from the stream s, putting them in
-// the array out. The stream is assumed to be compressed using the signed LEB128 format.
-// See https://en.wikipedia.org/wiki/LEB128 for a description of the compression scheme.
-template<typename IntType>
-inline void read_leb_128(std::istream& stream, IntType* out, std::size_t count) {
-
-    // Check the presence of our LEB128 magic string
-    char leb128MagicString[Leb128MagicStringSize];
-    stream.read(leb128MagicString, Leb128MagicStringSize);
-    assert(strncmp(Leb128MagicString, leb128MagicString, Leb128MagicStringSize) == 0);
-
-    static_assert(std::is_signed_v<IntType>, "Not implemented for unsigned types");
-
-    const std::uint32_t BUF_SIZE = 4096;
-    std::uint8_t        buf[BUF_SIZE];
-
-    auto bytes_left = read_little_endian<std::uint32_t>(stream);
-
-    std::uint32_t buf_pos = BUF_SIZE;
-    for (std::size_t i = 0; i < count; ++i)
-    {
-        IntType result = 0;
-        size_t  shift  = 0;
-        do
-        {
-            if (buf_pos == BUF_SIZE)
-            {
-                stream.read(reinterpret_cast<char*>(buf), std::min(bytes_left, BUF_SIZE));
-                buf_pos = 0;
-            }
-
-            std::uint8_t byte = buf[buf_pos++];
-            --bytes_left;
-            result |= (byte & 0x7f) << shift;
-            shift += 7;
-
-            if ((byte & 0x80) == 0)
-            {
-                out[i] = (sizeof(IntType) * 8 <= shift || (byte & 0x40) == 0)
-                         ? result
-                         : result | ~((1 << shift) - 1);
-                break;
-            }
-        } while (shift < sizeof(IntType) * 8);
-    }
-
-    assert(bytes_left == 0);
-}
-
-
-// Write signed integers to a stream with LEB128 compression.
-// This takes N integers from array values, compress them with the LEB128 algorithm and
-// writes the result on the stream s.
-// See https://en.wikipedia.org/wiki/LEB128 for a description of the compression scheme.
-template<typename IntType>
-inline void write_leb_128(std::ostream& stream, const IntType* values, std::size_t count) {
-
-    // Write our LEB128 magic string
-    stream.write(Leb128MagicString, Leb128MagicStringSize);
-
-    static_assert(std::is_signed_v<IntType>, "Not implemented for unsigned types");
-
-    std::uint32_t byte_count = 0;
-    for (std::size_t i = 0; i < count; ++i)
-    {
-        IntType      value = values[i];
-        std::uint8_t byte;
-        do
-        {
-            byte = value & 0x7f;
-            value >>= 7;
-            ++byte_count;
-        } while ((byte & 0x40) == 0 ? value != 0 : value != -1);
-    }
-
-    write_little_endian(stream, byte_count);
-
-    const std::uint32_t BUF_SIZE = 4096;
-    std::uint8_t        buf[BUF_SIZE];
-    std::uint32_t       buf_pos = 0;
-
-    auto flush = [&]() {
-        if (buf_pos > 0)
-        {
-            stream.write(reinterpret_cast<char*>(buf), buf_pos);
-            buf_pos = 0;
-        }
-    };
-
-    auto write = [&](std::uint8_t byte) {
-        buf[buf_pos++] = byte;
-        if (buf_pos == BUF_SIZE)
-            flush();
-    };
-
-    for (std::size_t i = 0; i < count; ++i)
-    {
-        IntType value = values[i];
-        while (true)
-        {
-            std::uint8_t byte = value & 0x7f;
-            value >>= 7;
-            if ((byte & 0x40) == 0 ? value == 0 : value == -1)
-            {
-                write(byte);
-                break;
-            }
-            write(byte | 0x80);
-        }
-    }
-
-    flush();
-}
-=======
                 u[i] = (std::uint8_t)v;
                 v >>= 8;
             }
@@ -306,7 +156,6 @@
           for (std::size_t i = 0; i < count; ++i)
               write_little_endian<IntType>(stream, values[i]);
   }
->>>>>>> f5a932a3
 
 }  // namespace Stockfish::Eval::NNUE
 
