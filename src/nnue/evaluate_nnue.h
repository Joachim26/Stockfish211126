--- conflicted
+++ resolved
@@ -51,9 +51,11 @@
   template <typename T>
   using AlignedPtr = std::unique_ptr<T, AlignedDeleter<T>>;
 
-<<<<<<< HEAD
+  template <typename T>
+  using LargePagePtr = std::unique_ptr<T, LargePageDeleter<T>>;
+
   // Input feature converter
-  extern AlignedPtr<FeatureTransformer> feature_transformer;
+  extern LargePagePtr<FeatureTransformer> feature_transformer;
 
   // Evaluation function
   extern AlignedPtr<Network> network;
@@ -80,10 +82,6 @@
 
   // write evaluation function parameters
   bool WriteParameters(std::ostream& stream);
-=======
-  template <typename T>
-  using LargePagePtr = std::unique_ptr<T, LargePageDeleter<T>>;
->>>>>>> 9a64e737
 
 }  // namespace Eval::NNUE
 
