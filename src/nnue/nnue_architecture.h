--- conflicted
+++ resolved
@@ -38,11 +38,7 @@
 using FeatureSet = Features::HalfKAv2_hm;
 
 // Number of input feature dimensions after conversion
-<<<<<<< HEAD
-constexpr IndexType TransformedFeatureDimensionsBig = 3072;
-=======
 constexpr IndexType TransformedFeatureDimensionsBig = 256;
->>>>>>> 405cb1c6
 constexpr int       L2Big                           = 15;
 constexpr int       L3Big                           = 32;
 
