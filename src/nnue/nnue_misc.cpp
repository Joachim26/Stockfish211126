/*
  Stockfish, a UCI chess playing engine derived from Glaurung 2.1
  Copyright (C) 2004-2024 The Stockfish developers (see AUTHORS file)

  Stockfish is free software: you can redistribute it and/or modify
  it under the terms of the GNU General Public License as published by
  the Free Software Foundation, either version 3 of the License, or
  (at your option) any later version.

  Stockfish is distributed in the hope that it will be useful,
  but WITHOUT ANY WARRANTY; without even the implied warranty of
  MERCHANTABILITY or FITNESS FOR A PARTICULAR PURPOSE.  See the
  GNU General Public License for more details.

  You should have received a copy of the GNU General Public License
  along with this program.  If not, see <http://www.gnu.org/licenses/>.
*/

// Code for calculating NNUE evaluation function

#include "nnue_misc.h"

#include <cmath>
#include <cstdlib>
#include <cstring>
#include <iomanip>
#include <iosfwd>
#include <iostream>
#include <sstream>
#include <string_view>

#include "../evaluate.h"
#include "../position.h"
#include "../types.h"
#include "../uci.h"
#include "network.h"
#include "nnue_accumulator.h"

namespace Stockfish::Eval::NNUE {


constexpr std::string_view PieceToChar(" PNBRQK  pnbrqk");


void hint_common_parent_position(const Position&    pos,
                                 const Networks&    networks,
                                 AccumulatorCaches& caches) {

    int simpleEvalAbs = std::abs(simple_eval(pos, pos.side_to_move()));
    if (simpleEvalAbs > Eval::SmallNetThreshold)
<<<<<<< HEAD
        networks.small.hint_common_access(pos, &caches.small,
                                          simpleEvalAbs > Eval::PsqtOnlyThreshold);
    else
=======
        networks.small.hint_common_access(pos, nullptr, simpleEvalAbs > Eval::PsqtOnlyThreshold);
    else if (Stockfish::Eval::mediumNetOn)
        networks.medium.hint_common_access(pos, nullptr, false);
    else    
>>>>>>> ac077d66
        networks.big.hint_common_access(pos, &caches.big, false);
}

namespace {
// Converts a Value into (centi)pawns and writes it in a buffer.
// The buffer must have capacity for at least 5 chars.
void format_cp_compact(Value v, char* buffer, const Position& pos) {

    buffer[0] = (v < 0 ? '-' : v > 0 ? '+' : ' ');

    int cp = std::abs(UCIEngine::to_cp(v, pos));
    if (cp >= 10000)
    {
        buffer[1] = '0' + cp / 10000;
        cp %= 10000;
        buffer[2] = '0' + cp / 1000;
        cp %= 1000;
        buffer[3] = '0' + cp / 100;
        buffer[4] = ' ';
    }
    else if (cp >= 1000)
    {
        buffer[1] = '0' + cp / 1000;
        cp %= 1000;
        buffer[2] = '0' + cp / 100;
        cp %= 100;
        buffer[3] = '.';
        buffer[4] = '0' + cp / 10;
    }
    else
    {
        buffer[1] = '0' + cp / 100;
        cp %= 100;
        buffer[2] = '.';
        buffer[3] = '0' + cp / 10;
        cp %= 10;
        buffer[4] = '0' + cp / 1;
    }
}


// Converts a Value into pawns, always keeping two decimals
void format_cp_aligned_dot(Value v, std::stringstream& stream, const Position& pos) {

    const double pawns = std::abs(0.01 * UCIEngine::to_cp(v, pos));

    stream << (v < 0   ? '-'
               : v > 0 ? '+'
                       : ' ')
           << std::setiosflags(std::ios::fixed) << std::setw(6) << std::setprecision(2) << pawns;
}
}


// Returns a string with the value of each piece on a board,
// and a table for (PSQT, Layers) values bucket by bucket.
std::string
trace(Position& pos, const Eval::NNUE::Networks& networks, Eval::NNUE::AccumulatorCaches& caches) {

    std::stringstream ss;

    char board[3 * 8 + 1][8 * 8 + 2];
    std::memset(board, ' ', sizeof(board));
    for (int row = 0; row < 3 * 8 + 1; ++row)
        board[row][8 * 8 + 1] = '\0';

    // A lambda to output one box of the board
    auto writeSquare = [&board, &pos](File file, Rank rank, Piece pc, Value value) {
        const int x = int(file) * 8;
        const int y = (7 - int(rank)) * 3;
        for (int i = 1; i < 8; ++i)
            board[y][x + i] = board[y + 3][x + i] = '-';
        for (int i = 1; i < 3; ++i)
            board[y + i][x] = board[y + i][x + 8] = '|';
        board[y][x] = board[y][x + 8] = board[y + 3][x + 8] = board[y + 3][x] = '+';
        if (pc != NO_PIECE)
            board[y + 1][x + 4] = PieceToChar[pc];
        if (value != VALUE_NONE)
            format_cp_compact(value, &board[y + 2][x + 2], pos);
    };

    // We estimate the value of each piece by doing a differential evaluation from
    // the current base eval, simulating the removal of the piece from its square.
    Value base = networks.big.evaluate(pos, &caches.big);
    base       = pos.side_to_move() == WHITE ? base : -base;

    for (File f = FILE_A; f <= FILE_H; ++f)
        for (Rank r = RANK_1; r <= RANK_8; ++r)
        {
            Square sq = make_square(f, r);
            Piece  pc = pos.piece_on(sq);
            Value  v  = VALUE_NONE;

            if (pc != NO_PIECE && type_of(pc) != KING)
            {
                auto st = pos.state();

                pos.remove_piece(sq);
                st->accumulatorBig.computed[WHITE]       = st->accumulatorBig.computed[BLACK] =
                  st->accumulatorBig.computedPSQT[WHITE] = st->accumulatorBig.computedPSQT[BLACK] =
                    false;

                Value eval = networks.big.evaluate(pos, &caches.big);
                eval       = pos.side_to_move() == WHITE ? eval : -eval;
                v          = base - eval;

                pos.put_piece(pc, sq);
                st->accumulatorBig.computed[WHITE]       = st->accumulatorBig.computed[BLACK] =
                  st->accumulatorBig.computedPSQT[WHITE] = st->accumulatorBig.computedPSQT[BLACK] =
                    false;
            }

            writeSquare(f, r, pc, v);
        }

    ss << " NNUE derived piece values:\n";
    for (int row = 0; row < 3 * 8 + 1; ++row)
        ss << board[row] << '\n';
    ss << '\n';

    auto t = networks.big.trace_evaluate(pos, &caches.big);

    ss << " NNUE network contributions "
       << (pos.side_to_move() == WHITE ? "(White to move)" : "(Black to move)") << std::endl
       << "+------------+------------+------------+------------+\n"
       << "|   Bucket   |  Material  | Positional |   Total    |\n"
       << "|            |   (PSQT)   |  (Layers)  |            |\n"
       << "+------------+------------+------------+------------+\n";

    for (std::size_t bucket = 0; bucket < LayerStacks; ++bucket)
    {
        ss << "|  " << bucket << "        ";
        ss << " |  ";
        format_cp_aligned_dot(t.psqt[bucket], ss, pos);
        ss << "  "
           << " |  ";
        format_cp_aligned_dot(t.positional[bucket], ss, pos);
        ss << "  "
           << " |  ";
        format_cp_aligned_dot(t.psqt[bucket] + t.positional[bucket], ss, pos);
        ss << "  "
           << " |";
        if (bucket == t.correctBucket)
            ss << " <-- this bucket is used";
        ss << '\n';
    }

    ss << "+------------+------------+------------+------------+\n";

    return ss.str();
}


}  // namespace Stockfish::Eval::NNUE<|MERGE_RESOLUTION|>--- conflicted
+++ resolved
@@ -48,16 +48,10 @@
 
     int simpleEvalAbs = std::abs(simple_eval(pos, pos.side_to_move()));
     if (simpleEvalAbs > Eval::SmallNetThreshold)
-<<<<<<< HEAD
-        networks.small.hint_common_access(pos, &caches.small,
-                                          simpleEvalAbs > Eval::PsqtOnlyThreshold);
-    else
-=======
-        networks.small.hint_common_access(pos, nullptr, simpleEvalAbs > Eval::PsqtOnlyThreshold);
+        networks.small.hint_common_access(pos, &caches.small, simpleEvalAbs > Eval::PsqtOnlyThreshold);
     else if (Stockfish::Eval::mediumNetOn)
-        networks.medium.hint_common_access(pos, nullptr, false);
+        networks.medium.hint_common_access(pos, &caches.medium, false);
     else    
->>>>>>> ac077d66
         networks.big.hint_common_access(pos, &caches.big, false);
 }
 
