--- conflicted
+++ resolved
@@ -47,13 +47,8 @@
                                  AccumulatorCaches& caches) {
 
     int simpleEvalAbs = std::abs(simple_eval(pos, pos.side_to_move()));
-<<<<<<< HEAD
-    if (simpleEvalAbs > Eval::SmallNetThreshold)
+    if (Stockfish::Eval::smallNetOn || (simpleEvalAbs > Eval::SmallNetThreshold))
         networks.small.hint_common_access(pos, &caches.small);
-=======
-    if (Stockfish::Eval::smallNetOn || (simpleEvalAbs > Eval::SmallNetThreshold))
-        networks.small.hint_common_access(pos, &caches.small, simpleEvalAbs > Eval::PsqtOnlyThreshold);
->>>>>>> 9b342fa2
     else
         networks.big.hint_common_access(pos, &caches.big);
 }
