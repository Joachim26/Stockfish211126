--- conflicted
+++ resolved
@@ -48,17 +48,11 @@
 
     int simpleEvalAbs = std::abs(simple_eval(pos, pos.side_to_move()));
     if (simpleEvalAbs > Eval::SmallNetThreshold)
-<<<<<<< HEAD
         networks.small.hint_common_access(pos, nullptr, simpleEvalAbs > Eval::PsqtOnlyThreshold);
-    else
+    else if (Stockfish::Eval::mediumNetOn)
+        networks.medium.hint_common_access(pos, nullptr, false);
+    else    
         networks.big.hint_common_access(pos, &caches.big, false);
-=======
-        networks.small.hint_common_access(pos, simpleEvalAbs > Eval::PsqtOnlyThreshold);
-    else if (Stockfish::Eval::mediumNetOn)
-        networks.medium.hint_common_access(pos, false);
-    else    
-        networks.big.hint_common_access(pos, false);
->>>>>>> a982e7db
 }
 
 namespace {
