/*
  Stockfish, a UCI chess playing engine derived from Glaurung 2.1
  Copyright (C) 2004-2024 The Stockfish developers (see AUTHORS file)

  Stockfish is free software: you can redistribute it and/or modify
  it under the terms of the GNU General Public License as published by
  the Free Software Foundation, either version 3 of the License, or
  (at your option) any later version.

  Stockfish is distributed in the hope that it will be useful,
  but WITHOUT ANY WARRANTY; without even the implied warranty of
  MERCHANTABILITY or FITNESS FOR A PARTICULAR PURPOSE.  See the
  GNU General Public License for more details.

  You should have received a copy of the GNU General Public License
  along with this program.  If not, see <http://www.gnu.org/licenses/>.
*/

// Code for calculating NNUE evaluation function

#include "nnue_misc.h"

#include <cmath>
#include <cstdlib>
#include <cstring>
#include <iomanip>
#include <iosfwd>
#include <iostream>
#include <sstream>
#include <string_view>

#include "../evaluate.h"
#include "../position.h"
#include "../types.h"
#include "../uci.h"
#include "network.h"
#include "nnue_accumulator.h"

namespace Stockfish::Eval::NNUE {


constexpr std::string_view PieceToChar(" PNBRQK  pnbrqk");


void hint_common_parent_position(const Position&    pos,
                                 const Networks&    networks,
                                 AccumulatorCaches& caches) {

    int simpleEvalAbs = std::abs(simple_eval(pos, pos.side_to_move()));
<<<<<<< HEAD
    if (simpleEvalAbs > Eval::SmallNetThreshold + 6 * pos.count<PAWN>())
=======
    if (Stockfish::Eval::smallNetOn || (simpleEvalAbs > Eval::SmallNetThreshold))
>>>>>>> 9ec183fc
        networks.small.hint_common_access(pos, &caches.small);
    else
        networks.big.hint_common_access(pos, &caches.big);
}

namespace {
// Converts a Value into (centi)pawns and writes it in a buffer.
// The buffer must have capacity for at least 5 chars.
void format_cp_compact(Value v, char* buffer, const Position& pos) {

    buffer[0] = (v < 0 ? '-' : v > 0 ? '+' : ' ');

    int cp = std::abs(UCIEngine::to_cp(v, pos));
    if (cp >= 10000)
    {
        buffer[1] = '0' + cp / 10000;
        cp %= 10000;
        buffer[2] = '0' + cp / 1000;
        cp %= 1000;
        buffer[3] = '0' + cp / 100;
        buffer[4] = ' ';
    }
    else if (cp >= 1000)
    {
        buffer[1] = '0' + cp / 1000;
        cp %= 1000;
        buffer[2] = '0' + cp / 100;
        cp %= 100;
        buffer[3] = '.';
        buffer[4] = '0' + cp / 10;
    }
    else
    {
        buffer[1] = '0' + cp / 100;
        cp %= 100;
        buffer[2] = '.';
        buffer[3] = '0' + cp / 10;
        cp %= 10;
        buffer[4] = '0' + cp / 1;
    }
}


// Converts a Value into pawns, always keeping two decimals
void format_cp_aligned_dot(Value v, std::stringstream& stream, const Position& pos) {

    const double pawns = std::abs(0.01 * UCIEngine::to_cp(v, pos));

    stream << (v < 0   ? '-'
               : v > 0 ? '+'
                       : ' ')
           << std::setiosflags(std::ios::fixed) << std::setw(6) << std::setprecision(2) << pawns;
}
}


// Returns a string with the value of each piece on a board,
// and a table for (PSQT, Layers) values bucket by bucket.
std::string
trace(Position& pos, const Eval::NNUE::Networks& networks, Eval::NNUE::AccumulatorCaches& caches) {

    std::stringstream ss;

    char board[3 * 8 + 1][8 * 8 + 2];
    std::memset(board, ' ', sizeof(board));
    for (int row = 0; row < 3 * 8 + 1; ++row)
        board[row][8 * 8 + 1] = '\0';

    // A lambda to output one box of the board
    auto writeSquare = [&board, &pos](File file, Rank rank, Piece pc, Value value) {
        const int x = int(file) * 8;
        const int y = (7 - int(rank)) * 3;
        for (int i = 1; i < 8; ++i)
            board[y][x + i] = board[y + 3][x + i] = '-';
        for (int i = 1; i < 3; ++i)
            board[y + i][x] = board[y + i][x + 8] = '|';
        board[y][x] = board[y][x + 8] = board[y + 3][x + 8] = board[y + 3][x] = '+';
        if (pc != NO_PIECE)
            board[y + 1][x + 4] = PieceToChar[pc];
        if (value != VALUE_NONE)
            format_cp_compact(value, &board[y + 2][x + 2], pos);
    };

    // We estimate the value of each piece by doing a differential evaluation from
    // the current base eval, simulating the removal of the piece from its square.
    Value base = networks.big.evaluate(pos, &caches.big);
    base       = pos.side_to_move() == WHITE ? base : -base;

    for (File f = FILE_A; f <= FILE_H; ++f)
        for (Rank r = RANK_1; r <= RANK_8; ++r)
        {
            Square sq = make_square(f, r);
            Piece  pc = pos.piece_on(sq);
            Value  v  = VALUE_NONE;

            if (pc != NO_PIECE && type_of(pc) != KING)
            {
                auto st = pos.state();

                pos.remove_piece(sq);
                st->accumulatorBig.computed[WHITE] = st->accumulatorBig.computed[BLACK] = false;

                Value eval = networks.big.evaluate(pos, &caches.big);
                eval       = pos.side_to_move() == WHITE ? eval : -eval;
                v          = base - eval;

                pos.put_piece(pc, sq);
                st->accumulatorBig.computed[WHITE] = st->accumulatorBig.computed[BLACK] = false;
            }

            writeSquare(f, r, pc, v);
        }

    ss << " NNUE derived piece values:\n";
    for (int row = 0; row < 3 * 8 + 1; ++row)
        ss << board[row] << '\n';
    ss << '\n';

    auto t = networks.big.trace_evaluate(pos, &caches.big);

    ss << " NNUE network contributions "
       << (pos.side_to_move() == WHITE ? "(White to move)" : "(Black to move)") << std::endl
       << "+------------+------------+------------+------------+\n"
       << "|   Bucket   |  Material  | Positional |   Total    |\n"
       << "|            |   (PSQT)   |  (Layers)  |            |\n"
       << "+------------+------------+------------+------------+\n";

    for (std::size_t bucket = 0; bucket < LayerStacks; ++bucket)
    {
        ss << "|  " << bucket << "        ";
        ss << " |  ";
        format_cp_aligned_dot(t.psqt[bucket], ss, pos);
        ss << "  "
           << " |  ";
        format_cp_aligned_dot(t.positional[bucket], ss, pos);
        ss << "  "
           << " |  ";
        format_cp_aligned_dot(t.psqt[bucket] + t.positional[bucket], ss, pos);
        ss << "  "
           << " |";
        if (bucket == t.correctBucket)
            ss << " <-- this bucket is used";
        ss << '\n';
    }

    ss << "+------------+------------+------------+------------+\n";

    return ss.str();
}


}  // namespace Stockfish::Eval::NNUE<|MERGE_RESOLUTION|>--- conflicted
+++ resolved
@@ -47,11 +47,7 @@
                                  AccumulatorCaches& caches) {
 
     int simpleEvalAbs = std::abs(simple_eval(pos, pos.side_to_move()));
-<<<<<<< HEAD
-    if (simpleEvalAbs > Eval::SmallNetThreshold + 6 * pos.count<PAWN>())
-=======
-    if (Stockfish::Eval::smallNetOn || (simpleEvalAbs > Eval::SmallNetThreshold))
->>>>>>> 9ec183fc
+    if (Stockfish::Eval::smallNetOn || (simpleEvalAbs > Eval::SmallNetThreshold + 6 * pos.count<PAWN>()))
         networks.small.hint_common_access(pos, &caches.small);
     else
         networks.big.hint_common_access(pos, &caches.big);
