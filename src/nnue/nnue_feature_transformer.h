/*
  Stockfish, a UCI chess playing engine derived from Glaurung 2.1
  Copyright (C) 2004-2023 The Stockfish developers (see AUTHORS file)

  Stockfish is free software: you can redistribute it and/or modify
  it under the terms of the GNU General Public License as published by
  the Free Software Foundation, either version 3 of the License, or
  (at your option) any later version.

  Stockfish is distributed in the hope that it will be useful,
  but WITHOUT ANY WARRANTY; without even the implied warranty of
  MERCHANTABILITY or FITNESS FOR A PARTICULAR PURPOSE.  See the
  GNU General Public License for more details.

  You should have received a copy of the GNU General Public License
  along with this program.  If not, see <http://www.gnu.org/licenses/>.
*/

// A class that converts the input features of the NNUE evaluation function

#ifndef NNUE_FEATURE_TRANSFORMER_H_INCLUDED
#define NNUE_FEATURE_TRANSFORMER_H_INCLUDED

#include <algorithm>
#include <cassert>
#include <cstdint>
#include <cstring>
#include <iosfwd>
#include <utility>

#include "../position.h"
#include "../types.h"
#include "nnue_accumulator.h"
#include "nnue_architecture.h"
#include "nnue_common.h"

namespace Stockfish::Eval::NNUE {

using BiasType       = std::int16_t;
using WeightType     = std::int16_t;
using PSQTWeightType = std::int32_t;

// If vector instructions are enabled, we update and refresh the
// accumulator tile by tile such that each tile fits in the CPU's
// vector registers.
#define VECTOR

static_assert(PSQTBuckets % 8 == 0,
              "Per feature PSQT values cannot be processed at granularity lower than 8 at a time.");

#ifdef USE_AVX512
using vec_t      = __m512i;
using psqt_vec_t = __m256i;
    #define vec_load(a) _mm512_load_si512(a)
    #define vec_store(a, b) _mm512_store_si512(a, b)
    #define vec_add_16(a, b) _mm512_add_epi16(a, b)
    #define vec_sub_16(a, b) _mm512_sub_epi16(a, b)
    #define vec_mul_16(a, b) _mm512_mullo_epi16(a, b)
    #define vec_zero() _mm512_setzero_epi32()
    #define vec_set_16(a) _mm512_set1_epi16(a)
    #define vec_max_16(a, b) _mm512_max_epi16(a, b)
    #define vec_min_16(a, b) _mm512_min_epi16(a, b)
inline vec_t vec_msb_pack_16(vec_t a, vec_t b) {
    vec_t compacted = _mm512_packs_epi16(_mm512_srli_epi16(a, 7), _mm512_srli_epi16(b, 7));
    return _mm512_permutexvar_epi64(_mm512_setr_epi64(0, 2, 4, 6, 1, 3, 5, 7), compacted);
}
    #define vec_load_psqt(a) _mm256_load_si256(a)
    #define vec_store_psqt(a, b) _mm256_store_si256(a, b)
    #define vec_add_psqt_32(a, b) _mm256_add_epi32(a, b)
    #define vec_sub_psqt_32(a, b) _mm256_sub_epi32(a, b)
    #define vec_zero_psqt() _mm256_setzero_si256()
    #define NumRegistersSIMD 16
    #define MaxChunkSize 64

#elif USE_AVX2
using vec_t      = __m256i;
using psqt_vec_t = __m256i;
    #define vec_load(a) _mm256_load_si256(a)
    #define vec_store(a, b) _mm256_store_si256(a, b)
    #define vec_add_16(a, b) _mm256_add_epi16(a, b)
    #define vec_sub_16(a, b) _mm256_sub_epi16(a, b)
    #define vec_mul_16(a, b) _mm256_mullo_epi16(a, b)
    #define vec_zero() _mm256_setzero_si256()
    #define vec_set_16(a) _mm256_set1_epi16(a)
    #define vec_max_16(a, b) _mm256_max_epi16(a, b)
    #define vec_min_16(a, b) _mm256_min_epi16(a, b)
inline vec_t vec_msb_pack_16(vec_t a, vec_t b) {
    vec_t compacted = _mm256_packs_epi16(_mm256_srli_epi16(a, 7), _mm256_srli_epi16(b, 7));
    return _mm256_permute4x64_epi64(compacted, 0b11011000);
}
    #define vec_load_psqt(a) _mm256_load_si256(a)
    #define vec_store_psqt(a, b) _mm256_store_si256(a, b)
    #define vec_add_psqt_32(a, b) _mm256_add_epi32(a, b)
    #define vec_sub_psqt_32(a, b) _mm256_sub_epi32(a, b)
    #define vec_zero_psqt() _mm256_setzero_si256()
    #define NumRegistersSIMD 16
    #define MaxChunkSize 32

#elif USE_SSE2
using vec_t      = __m128i;
using psqt_vec_t = __m128i;
    #define vec_load(a) (*(a))
    #define vec_store(a, b) *(a) = (b)
    #define vec_add_16(a, b) _mm_add_epi16(a, b)
    #define vec_sub_16(a, b) _mm_sub_epi16(a, b)
    #define vec_mul_16(a, b) _mm_mullo_epi16(a, b)
    #define vec_zero() _mm_setzero_si128()
    #define vec_set_16(a) _mm_set1_epi16(a)
    #define vec_max_16(a, b) _mm_max_epi16(a, b)
    #define vec_min_16(a, b) _mm_min_epi16(a, b)
    #define vec_msb_pack_16(a, b) _mm_packs_epi16(_mm_srli_epi16(a, 7), _mm_srli_epi16(b, 7))
    #define vec_load_psqt(a) (*(a))
    #define vec_store_psqt(a, b) *(a) = (b)
    #define vec_add_psqt_32(a, b) _mm_add_epi32(a, b)
    #define vec_sub_psqt_32(a, b) _mm_sub_epi32(a, b)
    #define vec_zero_psqt() _mm_setzero_si128()
    #define NumRegistersSIMD (Is64Bit ? 16 : 8)
    #define MaxChunkSize 16

#elif USE_NEON
using vec_t      = int16x8_t;
using psqt_vec_t = int32x4_t;
    #define vec_load(a) (*(a))
    #define vec_store(a, b) *(a) = (b)
    #define vec_add_16(a, b) vaddq_s16(a, b)
    #define vec_sub_16(a, b) vsubq_s16(a, b)
    #define vec_mul_16(a, b) vmulq_s16(a, b)
    #define vec_zero() \
        vec_t { 0 }
    #define vec_set_16(a) vdupq_n_s16(a)
    #define vec_max_16(a, b) vmaxq_s16(a, b)
    #define vec_min_16(a, b) vminq_s16(a, b)
inline vec_t vec_msb_pack_16(vec_t a, vec_t b) {
    const int8x8_t  shifta    = vshrn_n_s16(a, 7);
    const int8x8_t  shiftb    = vshrn_n_s16(b, 7);
    const int8x16_t compacted = vcombine_s8(shifta, shiftb);
    return *reinterpret_cast<const vec_t*>(&compacted);
}
    #define vec_load_psqt(a) (*(a))
    #define vec_store_psqt(a, b) *(a) = (b)
    #define vec_add_psqt_32(a, b) vaddq_s32(a, b)
    #define vec_sub_psqt_32(a, b) vsubq_s32(a, b)
    #define vec_zero_psqt() \
        psqt_vec_t { 0 }
    #define NumRegistersSIMD 16
    #define MaxChunkSize 16

#else
    #undef VECTOR

#endif


#ifdef VECTOR

    // Compute optimal SIMD register count for feature transformer accumulation.

    // We use __m* types as template arguments, which causes GCC to emit warnings
    // about losing some attribute information. This is irrelevant to us as we
    // only take their size, so the following pragma are harmless.
    #if defined(__GNUC__)
        #pragma GCC diagnostic push
        #pragma GCC diagnostic ignored "-Wignored-attributes"
    #endif

template<typename SIMDRegisterType, typename LaneType, int NumLanes, int MaxRegisters>
static constexpr int BestRegisterCount() {
    #define RegisterSize sizeof(SIMDRegisterType)
    #define LaneSize sizeof(LaneType)

    static_assert(RegisterSize >= LaneSize);
    static_assert(MaxRegisters <= NumRegistersSIMD);
    static_assert(MaxRegisters > 0);
    static_assert(NumRegistersSIMD > 0);
    static_assert(RegisterSize % LaneSize == 0);
    static_assert((NumLanes * LaneSize) % RegisterSize == 0);

    const int ideal = (NumLanes * LaneSize) / RegisterSize;
    if (ideal <= MaxRegisters)
        return ideal;

    // Look for the largest divisor of the ideal register count that is smaller than MaxRegisters
    for (int divisor = MaxRegisters; divisor > 1; --divisor)
        if (ideal % divisor == 0)
            return divisor;

    return 1;
}

static constexpr int NumRegs =
  BestRegisterCount<vec_t, WeightType, TransformedFeatureDimensions, NumRegistersSIMD>();
static constexpr int NumPsqtRegs =
  BestRegisterCount<psqt_vec_t, PSQTWeightType, PSQTBuckets, NumRegistersSIMD>();
    #if defined(__GNUC__)
        #pragma GCC diagnostic pop
    #endif
#endif


// Input feature converter
class FeatureTransformer {

   private:
    // Number of output dimensions for one side
    static constexpr IndexType HalfDimensions = TransformedFeatureDimensions;

#ifdef VECTOR
    static constexpr IndexType TileHeight     = NumRegs * sizeof(vec_t) / 2;
    static constexpr IndexType PsqtTileHeight = NumPsqtRegs * sizeof(psqt_vec_t) / 4;
    static_assert(HalfDimensions % TileHeight == 0, "TileHeight must divide HalfDimensions");
    static_assert(PSQTBuckets % PsqtTileHeight == 0, "PsqtTileHeight must divide PSQTBuckets");
#endif

   public:
    // Output type
    using OutputType = TransformedFeatureType;

    // Number of input/output dimensions
    static constexpr IndexType InputDimensions  = FeatureSet::Dimensions;
    static constexpr IndexType OutputDimensions = HalfDimensions;

    // Size of forward propagation buffer
    static constexpr std::size_t BufferSize = OutputDimensions * sizeof(OutputType);

    // Hash value embedded in the evaluation file
    static constexpr std::uint32_t get_hash_value() {
        return FeatureSet::HashValue ^ (OutputDimensions * 2);
    }

    // Read network parameters
    bool read_parameters(std::istream& stream) {

<<<<<<< HEAD
        read_leb_128<BiasType>(stream, biases, HalfDimensions);
        read_leb_128<WeightType>(stream, weights, HalfDimensions * InputDimensions);
        read_leb_128<PSQTWeightType>(stream, psqtWeights, PSQTBuckets * InputDimensions);
=======
      read_little_endian<BiasType      >(stream, biases     , HalfDimensions                  );
      read_little_endian<WeightType    >(stream, weights    , HalfDimensions * InputDimensions);
      read_little_endian<PSQTWeightType>(stream, psqtWeights, PSQTBuckets    * InputDimensions);
>>>>>>> 291343f0

        return !stream.fail();
    }

    // Write network parameters
    bool write_parameters(std::ostream& stream) const {

<<<<<<< HEAD
        write_leb_128<BiasType>(stream, biases, HalfDimensions);
        write_leb_128<WeightType>(stream, weights, HalfDimensions * InputDimensions);
        write_leb_128<PSQTWeightType>(stream, psqtWeights, PSQTBuckets * InputDimensions);
=======
      write_little_endian<BiasType      >(stream, biases     , HalfDimensions                  );
      write_little_endian<WeightType    >(stream, weights    , HalfDimensions * InputDimensions);
      write_little_endian<PSQTWeightType>(stream, psqtWeights, PSQTBuckets    * InputDimensions);
>>>>>>> 291343f0

        return !stream.fail();
    }

    // Convert input features
    std::int32_t transform(const Position& pos, OutputType* output, int bucket) const {
        update_accumulator<WHITE>(pos);
        update_accumulator<BLACK>(pos);

        const Color perspectives[2]  = {pos.side_to_move(), ~pos.side_to_move()};
        const auto& accumulation     = pos.state()->accumulator.accumulation;
        const auto& psqtAccumulation = pos.state()->accumulator.psqtAccumulation;

        const auto psqt =
          (psqtAccumulation[perspectives[0]][bucket] - psqtAccumulation[perspectives[1]][bucket])
          / 2;


        for (IndexType p = 0; p < 2; ++p)
        {
            const IndexType offset = (HalfDimensions / 2) * p;

#if defined(VECTOR)

            constexpr IndexType OutputChunkSize = MaxChunkSize;
            static_assert((HalfDimensions / 2) % OutputChunkSize == 0);
            constexpr IndexType NumOutputChunks = HalfDimensions / 2 / OutputChunkSize;

            vec_t Zero = vec_zero();
            vec_t One  = vec_set_16(127);

            const vec_t* in0 = reinterpret_cast<const vec_t*>(&(accumulation[perspectives[p]][0]));
            const vec_t* in1 =
              reinterpret_cast<const vec_t*>(&(accumulation[perspectives[p]][HalfDimensions / 2]));
            vec_t* out = reinterpret_cast<vec_t*>(output + offset);

            for (IndexType j = 0; j < NumOutputChunks; j += 1)
            {
                const vec_t sum0a = vec_max_16(vec_min_16(in0[j * 2 + 0], One), Zero);
                const vec_t sum0b = vec_max_16(vec_min_16(in0[j * 2 + 1], One), Zero);
                const vec_t sum1a = vec_max_16(vec_min_16(in1[j * 2 + 0], One), Zero);
                const vec_t sum1b = vec_max_16(vec_min_16(in1[j * 2 + 1], One), Zero);

                const vec_t pa = vec_mul_16(sum0a, sum1a);
                const vec_t pb = vec_mul_16(sum0b, sum1b);

                out[j] = vec_msb_pack_16(pa, pb);
            }

#else

            for (IndexType j = 0; j < HalfDimensions / 2; ++j)
            {
                BiasType sum0 = accumulation[static_cast<int>(perspectives[p])][j + 0];
                BiasType sum1 =
                  accumulation[static_cast<int>(perspectives[p])][j + HalfDimensions / 2];
                sum0               = std::clamp<BiasType>(sum0, 0, 127);
                sum1               = std::clamp<BiasType>(sum1, 0, 127);
                output[offset + j] = static_cast<OutputType>(unsigned(sum0 * sum1) / 128);
            }

#endif
        }

        return psqt;
    }  // end of function transform()

    void hint_common_access(const Position& pos) const {
        hint_common_access_for_perspective<WHITE>(pos);
        hint_common_access_for_perspective<BLACK>(pos);
    }

   private:
    template<Color Perspective>
    [[nodiscard]] std::pair<StateInfo*, StateInfo*>
    try_find_computed_accumulator(const Position& pos) const {
        // Look for a usable accumulator of an earlier position. We keep track
        // of the estimated gain in terms of features to be added/subtracted.
        StateInfo *st = pos.state(), *next = nullptr;
        int        gain = FeatureSet::refresh_cost(pos);
        while (st->previous && !st->accumulator.computed[Perspective])
        {
            // This governs when a full feature refresh is needed and how many
            // updates are better than just one full refresh.
            if (FeatureSet::requires_refresh(st, Perspective)
                || (gain -= FeatureSet::update_cost(st) + 1) < 0)
                break;
            next = st;
            st   = st->previous;
        }
        return {st, next};
    }

    // NOTE: The parameter states_to_update is an array of position states, ending with nullptr.
    //       All states must be sequential, that is states_to_update[i] must either be reachable
    //       by repeatedly applying ->previous from states_to_update[i+1] or states_to_update[i] == nullptr.
    //       computed_st must be reachable by repeatedly applying ->previous on states_to_update[0], if not nullptr.
    template<Color Perspective, size_t N>
    void update_accumulator_incremental(const Position& pos,
                                        StateInfo*      computed_st,
                                        StateInfo*      states_to_update[N]) const {
        static_assert(N > 0);
        assert(states_to_update[N - 1] == nullptr);

#ifdef VECTOR
        // Gcc-10.2 unnecessarily spills AVX2 registers if this array
        // is defined in the VECTOR code below, once in each branch
        vec_t      acc[NumRegs];
        psqt_vec_t psqt[NumPsqtRegs];
#endif

        if (states_to_update[0] == nullptr)
            return;

        // Update incrementally going back through states_to_update.

        // Gather all features to be updated.
        const Square ksq = pos.square<KING>(Perspective);

        // The size must be enough to contain the largest possible update.
        // That might depend on the feature set and generally relies on the
        // feature set's update cost calculation to be correct and never
        // allow updates with more added/removed features than MaxActiveDimensions.
        FeatureSet::IndexList removed[N - 1], added[N - 1];

        {
            int i =
              N
              - 2;  // last potential state to update. Skip last element because it must be nullptr.
            while (states_to_update[i] == nullptr)
                --i;

            StateInfo* st2 = states_to_update[i];

            for (; i >= 0; --i)
            {
                states_to_update[i]->accumulator.computed[Perspective] = true;

                const StateInfo* end_state = i == 0 ? computed_st : states_to_update[i - 1];

                for (; st2 != end_state; st2 = st2->previous)
                    FeatureSet::append_changed_indices<Perspective>(ksq, st2->dirtyPiece,
                                                                    removed[i], added[i]);
            }
        }

        StateInfo* st = computed_st;

        // Now update the accumulators listed in states_to_update[], where the last element is a sentinel.
#ifdef VECTOR

        if (states_to_update[1] == nullptr && (removed[0].size() == 1 || removed[0].size() == 2)
            && added[0].size() == 1)
        {
            assert(states_to_update[0]);

            auto accIn =
              reinterpret_cast<const vec_t*>(&st->accumulator.accumulation[Perspective][0]);
            auto accOut = reinterpret_cast<vec_t*>(
              &states_to_update[0]->accumulator.accumulation[Perspective][0]);

            const IndexType offsetR0 = HalfDimensions * removed[0][0];
            auto            columnR0 = reinterpret_cast<const vec_t*>(&weights[offsetR0]);
            const IndexType offsetA  = HalfDimensions * added[0][0];
            auto            columnA  = reinterpret_cast<const vec_t*>(&weights[offsetA]);

            if (removed[0].size() == 1)
            {
                for (IndexType k = 0; k < HalfDimensions * sizeof(std::int16_t) / sizeof(vec_t);
                     ++k)
                    accOut[k] = vec_add_16(vec_sub_16(accIn[k], columnR0[k]), columnA[k]);
            }
            else
            {
                const IndexType offsetR1 = HalfDimensions * removed[0][1];
                auto            columnR1 = reinterpret_cast<const vec_t*>(&weights[offsetR1]);

                for (IndexType k = 0; k < HalfDimensions * sizeof(std::int16_t) / sizeof(vec_t);
                     ++k)
                    accOut[k] = vec_sub_16(vec_add_16(accIn[k], columnA[k]),
                                           vec_add_16(columnR0[k], columnR1[k]));
            }

            auto accPsqtIn = reinterpret_cast<const psqt_vec_t*>(
              &st->accumulator.psqtAccumulation[Perspective][0]);
            auto accPsqtOut = reinterpret_cast<psqt_vec_t*>(
              &states_to_update[0]->accumulator.psqtAccumulation[Perspective][0]);

            const IndexType offsetPsqtR0 = PSQTBuckets * removed[0][0];
            auto columnPsqtR0 = reinterpret_cast<const psqt_vec_t*>(&psqtWeights[offsetPsqtR0]);
            const IndexType offsetPsqtA = PSQTBuckets * added[0][0];
            auto columnPsqtA = reinterpret_cast<const psqt_vec_t*>(&psqtWeights[offsetPsqtA]);

            if (removed[0].size() == 1)
            {
                for (std::size_t k = 0; k < PSQTBuckets * sizeof(std::int32_t) / sizeof(psqt_vec_t);
                     ++k)
                    accPsqtOut[k] = vec_add_psqt_32(vec_sub_psqt_32(accPsqtIn[k], columnPsqtR0[k]),
                                                    columnPsqtA[k]);
            }
            else
            {
                const IndexType offsetPsqtR1 = PSQTBuckets * removed[0][1];
                auto columnPsqtR1 = reinterpret_cast<const psqt_vec_t*>(&psqtWeights[offsetPsqtR1]);

                for (std::size_t k = 0; k < PSQTBuckets * sizeof(std::int32_t) / sizeof(psqt_vec_t);
                     ++k)
                    accPsqtOut[k] =
                      vec_sub_psqt_32(vec_add_psqt_32(accPsqtIn[k], columnPsqtA[k]),
                                      vec_add_psqt_32(columnPsqtR0[k], columnPsqtR1[k]));
            }
        }
        else
        {
            for (IndexType j = 0; j < HalfDimensions / TileHeight; ++j)
            {
                // Load accumulator
                auto accTileIn = reinterpret_cast<const vec_t*>(
                  &st->accumulator.accumulation[Perspective][j * TileHeight]);
                for (IndexType k = 0; k < NumRegs; ++k)
                    acc[k] = vec_load(&accTileIn[k]);

                for (IndexType i = 0; states_to_update[i]; ++i)
                {
                    // Difference calculation for the deactivated features
                    for (const auto index : removed[i])
                    {
                        const IndexType offset = HalfDimensions * index + j * TileHeight;
                        auto            column = reinterpret_cast<const vec_t*>(&weights[offset]);
                        for (IndexType k = 0; k < NumRegs; ++k)
                            acc[k] = vec_sub_16(acc[k], column[k]);
                    }

                    // Difference calculation for the activated features
                    for (const auto index : added[i])
                    {
                        const IndexType offset = HalfDimensions * index + j * TileHeight;
                        auto            column = reinterpret_cast<const vec_t*>(&weights[offset]);
                        for (IndexType k = 0; k < NumRegs; ++k)
                            acc[k] = vec_add_16(acc[k], column[k]);
                    }

                    // Store accumulator
                    auto accTileOut = reinterpret_cast<vec_t*>(
                      &states_to_update[i]->accumulator.accumulation[Perspective][j * TileHeight]);
                    for (IndexType k = 0; k < NumRegs; ++k)
                        vec_store(&accTileOut[k], acc[k]);
                }
            }

            for (IndexType j = 0; j < PSQTBuckets / PsqtTileHeight; ++j)
            {
                // Load accumulator
                auto accTilePsqtIn = reinterpret_cast<const psqt_vec_t*>(
                  &st->accumulator.psqtAccumulation[Perspective][j * PsqtTileHeight]);
                for (std::size_t k = 0; k < NumPsqtRegs; ++k)
                    psqt[k] = vec_load_psqt(&accTilePsqtIn[k]);

                for (IndexType i = 0; states_to_update[i]; ++i)
                {
                    // Difference calculation for the deactivated features
                    for (const auto index : removed[i])
                    {
                        const IndexType offset = PSQTBuckets * index + j * PsqtTileHeight;
                        auto columnPsqt = reinterpret_cast<const psqt_vec_t*>(&psqtWeights[offset]);
                        for (std::size_t k = 0; k < NumPsqtRegs; ++k)
                            psqt[k] = vec_sub_psqt_32(psqt[k], columnPsqt[k]);
                    }

                    // Difference calculation for the activated features
                    for (const auto index : added[i])
                    {
                        const IndexType offset = PSQTBuckets * index + j * PsqtTileHeight;
                        auto columnPsqt = reinterpret_cast<const psqt_vec_t*>(&psqtWeights[offset]);
                        for (std::size_t k = 0; k < NumPsqtRegs; ++k)
                            psqt[k] = vec_add_psqt_32(psqt[k], columnPsqt[k]);
                    }

                    // Store accumulator
                    auto accTilePsqtOut = reinterpret_cast<psqt_vec_t*>(
                      &states_to_update[i]
                         ->accumulator.psqtAccumulation[Perspective][j * PsqtTileHeight]);
                    for (std::size_t k = 0; k < NumPsqtRegs; ++k)
                        vec_store_psqt(&accTilePsqtOut[k], psqt[k]);
                }
            }
        }
#else
        for (IndexType i = 0; states_to_update[i]; ++i)
        {
            std::memcpy(states_to_update[i]->accumulator.accumulation[Perspective],
                        st->accumulator.accumulation[Perspective],
                        HalfDimensions * sizeof(BiasType));

            for (std::size_t k = 0; k < PSQTBuckets; ++k)
                states_to_update[i]->accumulator.psqtAccumulation[Perspective][k] =
                  st->accumulator.psqtAccumulation[Perspective][k];

            st = states_to_update[i];

            // Difference calculation for the deactivated features
            for (const auto index : removed[i])
            {
                const IndexType offset = HalfDimensions * index;

                for (IndexType j = 0; j < HalfDimensions; ++j)
                    st->accumulator.accumulation[Perspective][j] -= weights[offset + j];

                for (std::size_t k = 0; k < PSQTBuckets; ++k)
                    st->accumulator.psqtAccumulation[Perspective][k] -=
                      psqtWeights[index * PSQTBuckets + k];
            }

            // Difference calculation for the activated features
            for (const auto index : added[i])
            {
                const IndexType offset = HalfDimensions * index;

                for (IndexType j = 0; j < HalfDimensions; ++j)
                    st->accumulator.accumulation[Perspective][j] += weights[offset + j];

                for (std::size_t k = 0; k < PSQTBuckets; ++k)
                    st->accumulator.psqtAccumulation[Perspective][k] +=
                      psqtWeights[index * PSQTBuckets + k];
            }
        }
#endif
    }

    template<Color Perspective>
    void update_accumulator_refresh(const Position& pos) const {
#ifdef VECTOR
        // Gcc-10.2 unnecessarily spills AVX2 registers if this array
        // is defined in the VECTOR code below, once in each branch
        vec_t      acc[NumRegs];
        psqt_vec_t psqt[NumPsqtRegs];
#endif

        // Refresh the accumulator
        // Could be extracted to a separate function because it's done in 2 places,
        // but it's unclear if compilers would correctly handle register allocation.
        auto& accumulator                 = pos.state()->accumulator;
        accumulator.computed[Perspective] = true;
        FeatureSet::IndexList active;
        FeatureSet::append_active_indices<Perspective>(pos, active);

#ifdef VECTOR
        for (IndexType j = 0; j < HalfDimensions / TileHeight; ++j)
        {
            auto biasesTile = reinterpret_cast<const vec_t*>(&biases[j * TileHeight]);
            for (IndexType k = 0; k < NumRegs; ++k)
                acc[k] = biasesTile[k];

            for (const auto index : active)
            {
                const IndexType offset = HalfDimensions * index + j * TileHeight;
                auto            column = reinterpret_cast<const vec_t*>(&weights[offset]);

                for (unsigned k = 0; k < NumRegs; ++k)
                    acc[k] = vec_add_16(acc[k], column[k]);
            }

            auto accTile =
              reinterpret_cast<vec_t*>(&accumulator.accumulation[Perspective][j * TileHeight]);
            for (unsigned k = 0; k < NumRegs; k++)
                vec_store(&accTile[k], acc[k]);
        }

        for (IndexType j = 0; j < PSQTBuckets / PsqtTileHeight; ++j)
        {
            for (std::size_t k = 0; k < NumPsqtRegs; ++k)
                psqt[k] = vec_zero_psqt();

            for (const auto index : active)
            {
                const IndexType offset = PSQTBuckets * index + j * PsqtTileHeight;
                auto columnPsqt        = reinterpret_cast<const psqt_vec_t*>(&psqtWeights[offset]);

                for (std::size_t k = 0; k < NumPsqtRegs; ++k)
                    psqt[k] = vec_add_psqt_32(psqt[k], columnPsqt[k]);
            }

            auto accTilePsqt = reinterpret_cast<psqt_vec_t*>(
              &accumulator.psqtAccumulation[Perspective][j * PsqtTileHeight]);
            for (std::size_t k = 0; k < NumPsqtRegs; ++k)
                vec_store_psqt(&accTilePsqt[k], psqt[k]);
        }

#else
        std::memcpy(accumulator.accumulation[Perspective], biases,
                    HalfDimensions * sizeof(BiasType));

        for (std::size_t k = 0; k < PSQTBuckets; ++k)
            accumulator.psqtAccumulation[Perspective][k] = 0;

        for (const auto index : active)
        {
            const IndexType offset = HalfDimensions * index;

            for (IndexType j = 0; j < HalfDimensions; ++j)
                accumulator.accumulation[Perspective][j] += weights[offset + j];

            for (std::size_t k = 0; k < PSQTBuckets; ++k)
                accumulator.psqtAccumulation[Perspective][k] +=
                  psqtWeights[index * PSQTBuckets + k];
        }
#endif
    }

    template<Color Perspective>
    void hint_common_access_for_perspective(const Position& pos) const {

        // Works like update_accumulator, but performs less work.
        // Updates ONLY the accumulator for pos.

        // Look for a usable accumulator of an earlier position. We keep track
        // of the estimated gain in terms of features to be added/subtracted.
        // Fast early exit.
        if (pos.state()->accumulator.computed[Perspective])
            return;

        auto [oldest_st, _] = try_find_computed_accumulator<Perspective>(pos);

        if (oldest_st->accumulator.computed[Perspective])
        {
            // Only update current position accumulator to minimize work.
            StateInfo* states_to_update[2] = {pos.state(), nullptr};
            update_accumulator_incremental<Perspective, 2>(pos, oldest_st, states_to_update);
        }
        else
        {
            update_accumulator_refresh<Perspective>(pos);
        }
    }

    template<Color Perspective>
    void update_accumulator(const Position& pos) const {

        auto [oldest_st, next] = try_find_computed_accumulator<Perspective>(pos);

        if (oldest_st->accumulator.computed[Perspective])
        {
            if (next == nullptr)
                return;

            // Now update the accumulators listed in states_to_update[], where the last element is a sentinel.
            // Currently we update 2 accumulators.
            //     1. for the current position
            //     2. the next accumulator after the computed one
            // The heuristic may change in the future.
            StateInfo* states_to_update[3] = {next, next == pos.state() ? nullptr : pos.state(),
                                              nullptr};

            update_accumulator_incremental<Perspective, 3>(pos, oldest_st, states_to_update);
        }
        else
        {
            update_accumulator_refresh<Perspective>(pos);
        }
    }

    alignas(CacheLineSize) BiasType biases[HalfDimensions];
    alignas(CacheLineSize) WeightType weights[HalfDimensions * InputDimensions];
    alignas(CacheLineSize) PSQTWeightType psqtWeights[InputDimensions * PSQTBuckets];
};

}  // namespace Stockfish::Eval::NNUE

#endif  // #ifndef NNUE_FEATURE_TRANSFORMER_H_INCLUDED<|MERGE_RESOLUTION|>--- conflicted
+++ resolved
@@ -230,15 +230,9 @@
     // Read network parameters
     bool read_parameters(std::istream& stream) {
 
-<<<<<<< HEAD
-        read_leb_128<BiasType>(stream, biases, HalfDimensions);
-        read_leb_128<WeightType>(stream, weights, HalfDimensions * InputDimensions);
-        read_leb_128<PSQTWeightType>(stream, psqtWeights, PSQTBuckets * InputDimensions);
-=======
-      read_little_endian<BiasType      >(stream, biases     , HalfDimensions                  );
-      read_little_endian<WeightType    >(stream, weights    , HalfDimensions * InputDimensions);
-      read_little_endian<PSQTWeightType>(stream, psqtWeights, PSQTBuckets    * InputDimensions);
->>>>>>> 291343f0
+        read_little_endian<BiasType      >(stream, biases     , HalfDimensions                  );
+        read_little_endian<WeightType    >(stream, weights    , HalfDimensions * InputDimensions);
+        read_little_endian<PSQTWeightType>(stream, psqtWeights, PSQTBuckets    * InputDimensions);
 
         return !stream.fail();
     }
@@ -246,15 +240,9 @@
     // Write network parameters
     bool write_parameters(std::ostream& stream) const {
 
-<<<<<<< HEAD
-        write_leb_128<BiasType>(stream, biases, HalfDimensions);
-        write_leb_128<WeightType>(stream, weights, HalfDimensions * InputDimensions);
-        write_leb_128<PSQTWeightType>(stream, psqtWeights, PSQTBuckets * InputDimensions);
-=======
-      write_little_endian<BiasType      >(stream, biases     , HalfDimensions                  );
-      write_little_endian<WeightType    >(stream, weights    , HalfDimensions * InputDimensions);
-      write_little_endian<PSQTWeightType>(stream, psqtWeights, PSQTBuckets    * InputDimensions);
->>>>>>> 291343f0
+        write_little_endian<BiasType      >(stream, biases     , HalfDimensions                  );
+        write_little_endian<WeightType    >(stream, weights    , HalfDimensions * InputDimensions);
+        write_little_endian<PSQTWeightType>(stream, psqtWeights, PSQTBuckets    * InputDimensions);
 
         return !stream.fail();
     }
