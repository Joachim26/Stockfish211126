--- conflicted
+++ resolved
@@ -361,7 +361,6 @@
       // Gather all features to be updated.
       const Square ksq = pos.square<KING>(Perspective);
 
-<<<<<<< HEAD
         // The size must be enough to contain the largest possible update.
         // That might depend on the feature set and generally relies on the
         // feature set's update cost calculation to be correct and never allow
@@ -374,18 +373,6 @@
               - 2;  // Last potential state to update. Skip last element because it must be nullptr.
             while (states_to_update[i] == nullptr)
                 --i;
-=======
-      // The size must be enough to contain the largest possible update.
-      // That might depend on the feature set and generally relies on the
-      // feature set's update cost calculation to be correct and never
-      // allow updates with more added/removed features than MaxActiveDimensions.
-      FeatureSet::IndexList removed[N-1], added[N-1];
-
-      {
-        int i = N-2; // last potential state to update. Skip last element because it must be nullptr.
-        while (states_to_update[i] == nullptr)
-          --i;
->>>>>>> d684332f
 
         StateInfo* st2 = states_to_update[i];
 
