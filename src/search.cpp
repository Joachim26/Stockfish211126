--- conflicted
+++ resolved
@@ -194,13 +194,9 @@
 void Search::init() {
 
   for (int i = 1; i < MAX_MOVES; ++i)
-<<<<<<< HEAD
-      Reductions[i] = int((24.8 + std::log(Threads.size())) * std::log(i));
+      Reductions[i] = int((22.0 + std::log(Threads.size())) * std::log(i));
 
   training = Options["Training"];
-=======
-      Reductions[i] = int((22.0 + std::log(Threads.size())) * std::log(i));
->>>>>>> 242a7d9f
 }
 
 
@@ -1558,7 +1554,7 @@
       }
 
       // Do not search moves with negative SEE values
-      if (!ss->inCheck && !pos.see_ge(move))
+      if (  !ss->inCheck && !pos.see_ge(move))
           continue;
 
       // Speculative prefetch as early as possible
