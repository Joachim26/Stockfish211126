--- conflicted
+++ resolved
@@ -206,7 +206,6 @@
 
 void MainThread::search() {
 
-<<<<<<< HEAD
     if (Limits.perft)
     {
         nodes = perft<true>(rootPos, Limits.perft);
@@ -219,6 +218,16 @@
     TT.new_search();
 
     Eval::NNUE::verify();
+
+    //SFnps Begin
+
+    if (Options["Search_Nodes"])
+        Limits.nodes = int(Options["Search_Nodes"]);
+
+    if (Options["Search_Depth"])
+        Limits.depth = int(Options["Search_Depth"]);
+
+    //SFnps End
 
     if (rootMoves.empty())
     {
@@ -275,87 +284,6 @@
         std::cout << " ponder " << UCI::move(bestThread->rootMoves[0].pv[1], rootPos.is_chess960());
 
     std::cout << sync_endl;
-=======
-  if (Limits.perft)
-  {
-      nodes = perft<true>(rootPos, Limits.perft);
-      sync_cout << "\nNodes searched: " << nodes << "\n" << sync_endl;
-      return;
-  }
-
-  Color us = rootPos.side_to_move();
-  Time.init(Limits, us, rootPos.game_ply());
-  TT.new_search();
-
-  Eval::NNUE::verify();
-
-//SFnps Begin
-
-  if (Options["Search_Nodes"])
-      Limits.nodes = int(Options["Search_Nodes"]);
-
-  if (Options["Search_Depth"])
-      Limits.depth = int(Options["Search_Depth"]);
-
-//SFnps End
-
-  if (rootMoves.empty())
-  {
-      rootMoves.emplace_back(MOVE_NONE);
-      sync_cout << "info depth 0 score "
-                << UCI::value(rootPos.checkers() ? -VALUE_MATE : VALUE_DRAW)
-                << sync_endl;
-  }
-  else
-  {
-      Threads.start_searching(); // start non-main threads
-      Thread::search();          // main thread start searching
-  }
-
-  // When we reach the maximum depth, we can arrive here without a raise of
-  // Threads.stop. However, if we are pondering or in an infinite search,
-  // the UCI protocol states that we shouldn't print the best move before the
-  // GUI sends a "stop" or "ponderhit" command. We therefore simply wait here
-  // until the GUI sends one of those commands.
-
-  while (!Threads.stop && (ponder || Limits.infinite))
-  {} // Busy wait for a stop or a ponder reset
-
-  // Stop the threads if not already stopped (also raise the stop if
-  // "ponderhit" just reset Threads.ponder).
-  Threads.stop = true;
-
-  // Wait until all threads have finished
-  Threads.wait_for_search_finished();
-
-  // When playing in 'nodes as time' mode, subtract the searched nodes from
-  // the available ones before exiting.
-  if (Limits.npmsec)
-      Time.availableNodes += Limits.inc[us] - Threads.nodes_searched();
-
-  Thread* bestThread = this;
-  Skill skill = Skill(Options["Skill Level"], Options["UCI_LimitStrength"] ? int(Options["UCI_Elo"]) : 0);
-
-  if (   int(Options["MultiPV"]) == 1
-      && !Limits.depth
-      && !skill.enabled()
-      && rootMoves[0].pv[0] != MOVE_NONE)
-      bestThread = Threads.get_best_thread();
-
-  bestPreviousScore = bestThread->rootMoves[0].score;
-  bestPreviousAverageScore = bestThread->rootMoves[0].averageScore;
-
-  // Send again PV info if we have a new best thread
-  if (bestThread != this)
-      sync_cout << UCI::pv(bestThread->rootPos, bestThread->completedDepth) << sync_endl;
-
-  sync_cout << "bestmove " << UCI::move(bestThread->rootMoves[0].pv[0], rootPos.is_chess960());
-
-  if (bestThread->rootMoves[0].pv.size() > 1 || bestThread->rootMoves[0].extract_ponder_from_tt(rootPos))
-      std::cout << " ponder " << UCI::move(bestThread->rootMoves[0].pv[1], rootPos.is_chess960());
-
-  std::cout << sync_endl;
->>>>>>> 81db192e
 }
 
 
