--- conflicted
+++ resolved
@@ -276,15 +276,6 @@
       rootMoves[0].pv[0] != MOVE_NONE)
       bestThread = Threads.get_best_thread();
 
-<<<<<<< HEAD
-=======
-  bestPreviousScore = bestThread->rootMoves[0].score;
-
-  // Send again PV info if we have a new best thread
-  if (bestThread != this)
-      sync_cout << UCI::pv(bestThread->rootPos, bestThread->completedDepth, -VALUE_INFINITE, VALUE_INFINITE) << sync_endl;
->>>>>>> ca41ee66
-
   // Prepare PVLine and ponder move
   std::string PVLine = UCI::pv(bestThread->rootPos, bestThread->completedDepth, -VALUE_INFINITE, VALUE_INFINITE);
 
@@ -301,7 +292,7 @@
                        Cluster::rank()};
   Cluster::pick_moves(mi, PVLine);
 
-  previousScore = static_cast<Value>(mi.score);
+  bestPreviousScore = static_cast<Value>(mi.score);
 
   if (Cluster::is_root())
   {
@@ -1416,20 +1407,12 @@
     if (PvNode)
         bestValue = std::min(bestValue, maxValue);
 
-<<<<<<< HEAD
-    if (!excludedMove)
+    if (!excludedMove && !(rootNode && thisThread->pvIdx))
         Cluster::save(thisThread, tte,
                       posKey, value_to_tt(bestValue, ss->ply), ttPv,
                       bestValue >= beta ? BOUND_LOWER :
                       PvNode && bestMove ? BOUND_EXACT : BOUND_UPPER,
                       depth, bestMove, ss->staticEval);
-=======
-    if (!excludedMove && !(rootNode && thisThread->pvIdx))
-        tte->save(posKey, value_to_tt(bestValue, ss->ply), ttPv,
-                  bestValue >= beta ? BOUND_LOWER :
-                  PvNode && bestMove ? BOUND_EXACT : BOUND_UPPER,
-                  depth, bestMove, ss->staticEval);
->>>>>>> ca41ee66
 
     assert(bestValue > -VALUE_INFINITE && bestValue < VALUE_INFINITE);
 
@@ -1526,14 +1509,9 @@
         if (bestValue >= beta)
         {
             if (!ttHit)
-<<<<<<< HEAD
                 Cluster::save(thisThread, tte,
-                              posKey, value_to_tt(bestValue, ss->ply), pvHit, BOUND_LOWER,
+                              posKey, value_to_tt(bestValue, ss->ply), false, BOUND_LOWER,
                               DEPTH_NONE, MOVE_NONE, ss->staticEval);
-=======
-                tte->save(posKey, value_to_tt(bestValue, ss->ply), false, BOUND_LOWER,
-                          DEPTH_NONE, MOVE_NONE, ss->staticEval);
->>>>>>> ca41ee66
 
             return bestValue;
         }
