--- conflicted
+++ resolved
@@ -546,15 +546,9 @@
 endif
 
 ### Sometimes gcc is really clang
-<<<<<<< HEAD
 ifeq ($(COMP),gcc)
 	gccversion := $(shell $(CXX) --version 2>/dev/null)
 	gccisclang := $(findstring clang,$(gccversion))
-=======
-ifeq ($(COMP),)
-	gccversion = $(shell $(CXX) --version)
-	gccisclang = $(findstring clang,$(gccversion))
->>>>>>> b49eca48
 	ifneq ($(gccisclang),)
 		profile_make = clang-profile-make
 		profile_use = clang-profile-use
