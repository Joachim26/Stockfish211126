--- conflicted
+++ resolved
@@ -89,12 +89,8 @@
     o["SyzygyProbeDepth"]      << Option(1, 1, 100);
     o["Syzygy50MoveRule"]      << Option(true);
     o["SyzygyProbeLimit"]      << Option(7, 0, 7);
-<<<<<<< HEAD
     o["EvalFile"] << Option(EvalFileDefaultNameBig, on_eval_file);
     o["EvalFileSmall"] << Option(EvalFileDefaultNameSmall, on_eval_file);
-=======
-    o["EvalFile"]              << Option(EvalFileDefaultName, on_eval_file);
->>>>>>> 49b9f016
 }
 
 // Used to print all the options default values in chronological
