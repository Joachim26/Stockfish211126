/*
  Stockfish, a UCI chess playing engine derived from Glaurung 2.1
  Copyright (C) 2004-2023 The Stockfish developers (see AUTHORS file)

  Stockfish is free software: you can redistribute it and/or modify
  it under the terms of the GNU General Public License as published by
  the Free Software Foundation, either version 3 of the License, or
  (at your option) any later version.

  Stockfish is distributed in the hope that it will be useful,
  but WITHOUT ANY WARRANTY; without even the implied warranty of
  MERCHANTABILITY or FITNESS FOR A PARTICULAR PURPOSE.  See the
  GNU General Public License for more details.

  You should have received a copy of the GNU General Public License
  along with this program.  If not, see <http://www.gnu.org/licenses/>.
*/

#include <algorithm>
#include <cassert>
#include <cctype>
#include <cstddef>
#include <iosfwd>
#include <istream>
#include <map>
#include <ostream>
#include <sstream>
#include <string>

#include "evaluate.h"
#include "misc.h"
#include "search.h"
#include "syzygy/tbprobe.h"
#include "thread.h"
#include "tt.h"
#include "types.h"
#include "uci.h"

using std::string;

namespace Stockfish {

UCI::OptionsMap Options;  // Global object

namespace UCI {

// 'On change' actions, triggered by an option's value change
static void on_clear_hash(const Option&) { Search::clear(); }
static void on_hash_size(const Option& o) { TT.resize(size_t(o)); }
static void on_logger(const Option& o) { start_logger(o); }
static void on_threads(const Option& o) { Threads.set(size_t(o)); }
static void on_waitms(const Option& o) { Eval::NNUE::waitms = o; }
static void on_eval_perturb(const Option& o) { Eval::NNUE::RandomEvalPerturb = o; }
static void on_tb_path(const Option& o) { Tablebases::init(o); }
static void on_eval_file(const Option&) { Eval::NNUE::init(); }

// Our case insensitive less() function as required by UCI protocol
bool CaseInsensitiveLess::operator()(const string& s1, const string& s2) const {

    return std::lexicographical_compare(s1.begin(), s1.end(), s2.begin(), s2.end(),
                                        [](char c1, char c2) { return tolower(c1) < tolower(c2); });
}


// Initializes the UCI options to their hard-coded default values
void init(OptionsMap& o) {

    constexpr int MaxHashMB = Is64Bit ? 33554432 : 2048;

    o["Debug Log File"]        << Option("", on_logger);
    o["Threads"]               << Option(1, 1, 1024, on_threads);
    o["Wait ms"]               << Option(0, 0, 100, on_waitms);
    o["RandomEvalPerturb"]     << Option(0, 0, 100, on_eval_perturb);
    o["Search_Nodes"]          << Option(0, 0, 500000);
    o["Search_Depth"]          << Option(0, 0, 20);
    o["Hash"]                  << Option(16, 1, MaxHashMB, on_hash_size);
    o["Clear Hash"]            << Option(on_clear_hash);
    o["Ponder"]                << Option(false);
    o["MultiPV"]               << Option(1, 1, 500);
    o["Skill Level"]           << Option(20, 0, 20);
<<<<<<< HEAD
=======
    o["Move Overhead"]         << Option(10, 0, 5000);
>>>>>>> 49b9f016
    o["nodestime"]             << Option(0, 0, 10000);
    o["UCI_Chess960"]          << Option(false);
    o["UCI_AnalyseMode"]       << Option(false);
    o["UCI_LimitStrength"]     << Option(false);
    o["UCI_Elo"]               << Option(1320, 1320, 3190);
    o["UCI_ShowWDL"]           << Option(false);
    o["SyzygyPath"]            << Option("<empty>", on_tb_path);
    o["SyzygyProbeDepth"]      << Option(1, 1, 100);
    o["Syzygy50MoveRule"]      << Option(true);
    o["SyzygyProbeLimit"]      << Option(7, 0, 7);
    o["EvalFile"]              << Option(EvalFileDefaultName, on_eval_file);
}

// Used to print all the options default values in chronological
// insertion order (the idx field) and in the format defined by the UCI protocol.
std::ostream& operator<<(std::ostream& os, const OptionsMap& om) {

    for (size_t idx = 0; idx < om.size(); ++idx)
        for (const auto& it : om)
            if (it.second.idx == idx)
            {
                const Option& o = it.second;
                os << "\noption name " << it.first << " type " << o.type;

                if (o.type == "string" || o.type == "check" || o.type == "combo")
                    os << " default " << o.defaultValue;

                if (o.type == "spin")
                    os << " default " << int(stof(o.defaultValue)) << " min " << o.min << " max "
                       << o.max;

                break;
            }

    return os;
}


// Option class constructors and conversion operators

Option::Option(const char* v, OnChange f) :
    type("string"),
    min(0),
    max(0),
    on_change(f) {
    defaultValue = currentValue = v;
}

Option::Option(bool v, OnChange f) :
    type("check"),
    min(0),
    max(0),
    on_change(f) {
    defaultValue = currentValue = (v ? "true" : "false");
}

Option::Option(OnChange f) :
    type("button"),
    min(0),
    max(0),
    on_change(f) {}

Option::Option(double v, int minv, int maxv, OnChange f) :
    type("spin"),
    min(minv),
    max(maxv),
    on_change(f) {
    defaultValue = currentValue = std::to_string(v);
}

Option::Option(const char* v, const char* cur, OnChange f) :
    type("combo"),
    min(0),
    max(0),
    on_change(f) {
    defaultValue = v;
    currentValue = cur;
}

Option::operator int() const {
    assert(type == "check" || type == "spin");
    return (type == "spin" ? std::stoi(currentValue) : currentValue == "true");
}

Option::operator std::string() const {
    assert(type == "string");
    return currentValue;
}

bool Option::operator==(const char* s) const {
    assert(type == "combo");
    return !CaseInsensitiveLess()(currentValue, s) && !CaseInsensitiveLess()(s, currentValue);
}


// Inits options and assigns idx in the correct printing order

void Option::operator<<(const Option& o) {

    static size_t insert_order = 0;

    *this = o;
    idx   = insert_order++;
}


// Updates currentValue and triggers on_change() action. It's up to
// the GUI to check for option's limits, but we could receive the new value
// from the user by console window, so let's check the bounds anyway.
Option& Option::operator=(const string& v) {

    assert(!type.empty());

    if ((type != "button" && type != "string" && v.empty())
        || (type == "check" && v != "true" && v != "false")
        || (type == "spin" && (stof(v) < min || stof(v) > max)))
        return *this;

    if (type == "combo")
    {
        OptionsMap         comboMap;  // To have case insensitive compare
        string             token;
        std::istringstream ss(defaultValue);
        while (ss >> token)
            comboMap[token] << Option();
        if (!comboMap.count(v) || v == "var")
            return *this;
    }

    if (type != "button")
        currentValue = v;

    if (on_change)
        on_change(*this);

    return *this;
}

}  // namespace UCI

}  // namespace Stockfish<|MERGE_RESOLUTION|>--- conflicted
+++ resolved
@@ -78,10 +78,7 @@
     o["Ponder"]                << Option(false);
     o["MultiPV"]               << Option(1, 1, 500);
     o["Skill Level"]           << Option(20, 0, 20);
-<<<<<<< HEAD
-=======
     o["Move Overhead"]         << Option(10, 0, 5000);
->>>>>>> 49b9f016
     o["nodestime"]             << Option(0, 0, 10000);
     o["UCI_Chess960"]          << Option(false);
     o["UCI_AnalyseMode"]       << Option(false);
