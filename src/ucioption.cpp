--- conflicted
+++ resolved
@@ -67,26 +67,6 @@
 
     constexpr int MaxHashMB = Is64Bit ? 33554432 : 2048;
 
-<<<<<<< HEAD
-    o["Debug Log File"] << Option("", on_logger);
-    o["Threads"] << Option(1, 1, 1024, on_threads);
-    o["Hash"] << Option(16, 1, MaxHashMB, on_hash_size);
-    o["Clear Hash"] << Option(on_clear_hash);
-    o["Ponder"] << Option(false);
-    o["MultiPV"] << Option(1, 1, 500);
-    o["Skill Level"] << Option(20, 0, 20);
-    o["Move Overhead"] << Option(10, 0, 5000);
-    o["nodestime"] << Option(0, 0, 10000);
-    o["UCI_Chess960"] << Option(false);
-    o["UCI_LimitStrength"] << Option(false);
-    o["UCI_Elo"] << Option(1320, 1320, 3190);
-    o["UCI_ShowWDL"] << Option(false);
-    o["SyzygyPath"] << Option("<empty>", on_tb_path);
-    o["SyzygyProbeDepth"] << Option(1, 1, 100);
-    o["Syzygy50MoveRule"] << Option(true);
-    o["SyzygyProbeLimit"] << Option(7, 0, 7);
-    o["EvalFile"] << Option(EvalFileDefaultName, on_eval_file);
-=======
     o["Debug Log File"]        << Option("", on_logger);
     o["Threads"]               << Option(1, 1, 1024, on_threads);
     o["Wait ms"]               << Option(0, 0, 100, on_waitms);
@@ -99,7 +79,6 @@
     o["MultiPV"]               << Option(1, 1, 500);
     o["Skill Level"]           << Option(20, 0, 20);
     o["Move Overhead"]         << Option(10, 0, 5000);
-    o["Slow Mover"]            << Option(100, 10, 1000);
     o["nodestime"]             << Option(0, 0, 10000);
     o["UCI_Chess960"]          << Option(false);
     o["UCI_AnalyseMode"]       << Option(false);
@@ -111,7 +90,6 @@
     o["Syzygy50MoveRule"]      << Option(true);
     o["SyzygyProbeLimit"]      << Option(7, 0, 7);
     o["EvalFile"]              << Option(EvalFileDefaultName, on_eval_file);
->>>>>>> 0a90520d
 }
 
 
