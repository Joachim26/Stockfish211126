/*
  Stockfish, a UCI chess playing engine derived from Glaurung 2.1
  Copyright (C) 2004-2024 The Stockfish developers (see AUTHORS file)

  Stockfish is free software: you can redistribute it and/or modify
  it under the terms of the GNU General Public License as published by
  the Free Software Foundation, either version 3 of the License, or
  (at your option) any later version.

  Stockfish is distributed in the hope that it will be useful,
  but WITHOUT ANY WARRANTY; without even the implied warranty of
  MERCHANTABILITY or FITNESS FOR A PARTICULAR PURPOSE.  See the
  GNU General Public License for more details.

  You should have received a copy of the GNU General Public License
  along with this program.  If not, see <http://www.gnu.org/licenses/>.
*/

#include "evaluate.h"

#include <algorithm>
#include <cassert>
#include <cmath>
#include <cstdlib>
#include <iomanip>
#include <iostream>
#include <sstream>
#include <memory>

#include "nnue/network.h"
#include "nnue/nnue_misc.h"
#include <random>
#include <chrono>
#include "position.h"
#include "types.h"
#include "uci.h"
#include "nnue/nnue_accumulator.h"

namespace Stockfish {
int Eval::NNUE::RandomEval = 0;
int Eval::NNUE::WaitMs = 0;

long long Eval::tmOptTime = 0;
bool Eval::smallNetOn = false;
//long long maxMatSmallNet;
  
// Returns a static, purely materialistic evaluation of the position from
// the point of view of the given color. It can be divided by PawnValue to get
// an approximation of the material advantage on the board in terms of pawns.
int Eval::simple_eval(const Position& pos, Color c) {
    return PawnValue * (pos.count<PAWN>(c) - pos.count<PAWN>(~c))
         + (pos.non_pawn_material(c) - pos.non_pawn_material(~c));
}

// Evaluate is the evaluator for the outer world. It returns a static evaluation
// of the position from the point of view of the side to move.
Value Eval::evaluate(const Eval::NNUE::Networks&    networks,
                     const Position&                pos,
                     Eval::NNUE::AccumulatorCaches& caches,
                     int                            optimism) {

    assert(!pos.checkers());

    int  simpleEval = simple_eval(pos, pos.side_to_move());
<<<<<<< HEAD
    bool smallNet   = std::abs(simpleEval) > SmallNetThreshold + 6 * pos.count<PAWN>();
=======
    bool smallNet   = (Stockfish::Eval::smallNetOn || (std::abs(simpleEval) > SmallNetThreshold));
>>>>>>> 9ec183fc
    int  nnueComplexity;
    int  v;

    Value nnue = smallNet ? networks.small.evaluate(pos, &caches.small, true, &nnueComplexity)
                          : networks.big.evaluate(pos, &caches.big, true, &nnueComplexity);

    if (smallNet && (nnue * simpleEval < 0 || std::abs(nnue) < 500))
    {
        nnue     = networks.big.evaluate(pos, &caches.big, true, &nnueComplexity);
        smallNet = false;
    }

    const auto adjustEval = [&](int pawnCountMul, int shufflingConstant) {
        // Blend optimism and eval with nnue complexity and material imbalance
        optimism += optimism * (nnueComplexity + std::abs(simpleEval - nnue)) / 584;
        nnue -= nnue * (nnueComplexity * 5 / 3) / 32395;

        int npm = pos.non_pawn_material() / 64;
        v = (nnue * (npm + 943 + pawnCountMul * pos.count<PAWN>()) + optimism * (npm + 140)) / 1058;

        // Damp down the evaluation linearly when shuffling
        int shuffling = pos.rule50_count();
        v             = v * (shufflingConstant - shuffling) / 207;
    };

    if (!smallNet)
        adjustEval(11, 178);
    else
        adjustEval(9, 206);

    // SFnps Begin //
    if((NNUE::RandomEval) || (NNUE::WaitMs))
    {
      // waitms millisecs
      std::this_thread::sleep_for(std::chrono::milliseconds(NNUE::WaitMs));

      // RandomEval
      static thread_local std::mt19937_64 rng = [](){return std::mt19937_64(std::time(0));}();
      std::normal_distribution<float> d(0.0, PawnValue);
      float r = d(rng);
      r = std::clamp<float>(r, VALUE_TB_LOSS_IN_MAX_PLY + 1, VALUE_TB_WIN_IN_MAX_PLY - 1);
      v = (NNUE::RandomEval * Value(r) + (100 - NNUE::RandomEval) * v) / 100;
    }
    // SFnps End //




    // Guarantee evaluation does not hit the tablebase range
    v = std::clamp(v, VALUE_TB_LOSS_IN_MAX_PLY + 1, VALUE_TB_WIN_IN_MAX_PLY - 1);

    return v;
}

// Like evaluate(), but instead of returning a value, it returns
// a string (suitable for outputting to stdout) that contains the detailed
// descriptions and values of each evaluation term. Useful for debugging.
// Trace scores are from white's point of view
std::string Eval::trace(Position& pos, const Eval::NNUE::Networks& networks) {

    if (pos.checkers())
        return "Final evaluation: none (in check)";

    auto caches = std::make_unique<Eval::NNUE::AccumulatorCaches>(networks);

    std::stringstream ss;
    ss << std::showpoint << std::noshowpos << std::fixed << std::setprecision(2);
    ss << '\n' << NNUE::trace(pos, networks, *caches) << '\n';

    ss << std::showpoint << std::showpos << std::fixed << std::setprecision(2) << std::setw(15);

    Value v = networks.big.evaluate(pos, &caches->big, false);
    v       = pos.side_to_move() == WHITE ? v : -v;
    ss << "NNUE evaluation        " << 0.01 * UCIEngine::to_cp(v, pos) << " (white side)\n";

    v = evaluate(networks, pos, *caches, VALUE_ZERO);
    v = pos.side_to_move() == WHITE ? v : -v;
    ss << "Final evaluation       " << 0.01 * UCIEngine::to_cp(v, pos) << " (white side)";
    ss << " [with scaled NNUE, ...]";
    ss << "\n";

    return ss.str();
}

}  // namespace Stockfish<|MERGE_RESOLUTION|>--- conflicted
+++ resolved
@@ -62,11 +62,8 @@
     assert(!pos.checkers());
 
     int  simpleEval = simple_eval(pos, pos.side_to_move());
-<<<<<<< HEAD
-    bool smallNet   = std::abs(simpleEval) > SmallNetThreshold + 6 * pos.count<PAWN>();
-=======
-    bool smallNet   = (Stockfish::Eval::smallNetOn || (std::abs(simpleEval) > SmallNetThreshold));
->>>>>>> 9ec183fc
+    bool smallNet   = (Stockfish::Eval::smallNetOn 
+                       || (std::abs(simpleEval) > SmallNetThreshold + 6 * pos.count<PAWN>()));
     int  nnueComplexity;
     int  v;
 
