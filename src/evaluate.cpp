/*
  Stockfish, a UCI chess playing engine derived from Glaurung 2.1
  Copyright (C) 2004-2023 The Stockfish developers (see AUTHORS file)

  Stockfish is free software: you can redistribute it and/or modify
  it under the terms of the GNU General Public License as published by
  the Free Software Foundation, either version 3 of the License, or
  (at your option) any later version.

  Stockfish is distributed in the hope that it will be useful,
  but WITHOUT ANY WARRANTY; without even the implied warranty of
  MERCHANTABILITY or FITNESS FOR A PARTICULAR PURPOSE.  See the
  GNU General Public License for more details.

  You should have received a copy of the GNU General Public License
  along with this program.  If not, see <http://www.gnu.org/licenses/>.
*/

#include "evaluate.h"

#include <algorithm>
#include <cassert>
#include <cstdlib>
#include <fstream>
#include <iomanip>
#include <iostream>
#include <sstream>
#include <vector>

#include "incbin/incbin.h"
#include "misc.h"
#include "nnue/evaluate_nnue.h"
#include "position.h"
#include "thread.h"
#include "types.h"
#include "uci.h"

#include <random>
#include <chrono>

// Macro to embed the default efficiently updatable neural network (NNUE) file
// data in the engine binary (using incbin.h, by Dale Weiler).
// This macro invocation will declare the following three variables
//     const unsigned char        gEmbeddedNNUEData[];  // a pointer to the embedded data
//     const unsigned char *const gEmbeddedNNUEEnd;     // a marker to the end
//     const unsigned int         gEmbeddedNNUESize;    // the size of the embedded file
// Note that this does not work in Microsoft Visual Studio.
#if !defined(_MSC_VER) && !defined(NNUE_EMBEDDING_OFF)
INCBIN(EmbeddedNNUE, EvalFileDefaultName);
#else
const unsigned char        gEmbeddedNNUEData[1] = {0x0};
const unsigned char* const gEmbeddedNNUEEnd     = &gEmbeddedNNUEData[1];
const unsigned int         gEmbeddedNNUESize    = 1;
#endif


namespace Stockfish {

namespace Eval {

std::string currentEvalFileName = "None";
<<<<<<< HEAD

// Tries to load a NNUE network at startup time, or when the engine
=======
  
int NNUE::RandomEvalPerturb = 0;
int NNUE::waitms = 0;
  
// NNUE::init() tries to load a NNUE network at startup time, or when the engine
>>>>>>> e6981862
// receives a UCI command "setoption name EvalFile value nn-[a-z0-9]{12}.nnue"
// The name of the NNUE network is always retrieved from the EvalFile option.
// We search the given network in three locations: internally (the default
// network may be embedded in the binary), in the active working directory and
// in the engine directory. Distro packagers may define the DEFAULT_NNUE_DIRECTORY
// variable to have the engine search in a special directory in their distro.
void NNUE::init() {

    std::string eval_file = std::string(Options["EvalFile"]);
    if (eval_file.empty())
        eval_file = EvalFileDefaultName;

#if defined(DEFAULT_NNUE_DIRECTORY)
    std::vector<std::string> dirs = {"<internal>", "", CommandLine::binaryDirectory,
                                     stringify(DEFAULT_NNUE_DIRECTORY)};
#else
    std::vector<std::string> dirs = {"<internal>", "", CommandLine::binaryDirectory};
#endif

    for (const std::string& directory : dirs)
        if (currentEvalFileName != eval_file)
        {
            if (directory != "<internal>")
            {
                std::ifstream stream(directory + eval_file, std::ios::binary);
                if (NNUE::load_eval(eval_file, stream))
                    currentEvalFileName = eval_file;
            }

            if (directory == "<internal>" && eval_file == EvalFileDefaultName)
            {
                // C++ way to prepare a buffer for a memory stream
                class MemoryBuffer: public std::basic_streambuf<char> {
                   public:
                    MemoryBuffer(char* p, size_t n) {
                        setg(p, p, p + n);
                        setp(p, p + n);
                    }
                };

                MemoryBuffer buffer(
                  const_cast<char*>(reinterpret_cast<const char*>(gEmbeddedNNUEData)),
                  size_t(gEmbeddedNNUESize));
                (void) gEmbeddedNNUEEnd;  // Silence warning on unused variable

                std::istream stream(&buffer);
                if (NNUE::load_eval(eval_file, stream))
                    currentEvalFileName = eval_file;
            }
        }
}

// Verifies that the last net used was loaded successfully
void NNUE::verify() {

    std::string eval_file = std::string(Options["EvalFile"]);
    if (eval_file.empty())
        eval_file = EvalFileDefaultName;

    if (currentEvalFileName != eval_file)
    {

        std::string msg1 =
          "Network evaluation parameters compatible with the engine must be available.";
        std::string msg2 = "The network file " + eval_file + " was not loaded successfully.";
        std::string msg3 =
          "The UCI option EvalFile might need to specify the full path, including the directory name, to the network file.";
        std::string msg4 =
          "The default net can be downloaded from: https://tests.stockfishchess.org/api/nn/"
          + std::string(EvalFileDefaultName);
        std::string msg5 = "The engine will be terminated now.";

        sync_cout << "info string ERROR: " << msg1 << sync_endl;
        sync_cout << "info string ERROR: " << msg2 << sync_endl;
        sync_cout << "info string ERROR: " << msg3 << sync_endl;
        sync_cout << "info string ERROR: " << msg4 << sync_endl;
        sync_cout << "info string ERROR: " << msg5 << sync_endl;

        exit(EXIT_FAILURE);
    }

    sync_cout << "info string NNUE evaluation using " << eval_file << sync_endl;
}
}


// Returns a static, purely materialistic evaluation of the position
// from the point of view of the given color. It can be divided by PawnValue to get
// an approximation of the material advantage on the board in terms of pawns.
Value Eval::simple_eval(const Position& pos, Color c) {
    return PawnValue * (pos.count<PAWN>(c) - pos.count<PAWN>(~c))
         + (pos.non_pawn_material(c) - pos.non_pawn_material(~c));
}


// Evaluate is the evaluator for the outer world. It returns a static evaluation
// of the position from the point of view of the side to move.
Value Eval::evaluate(const Position& pos) {

    assert(!pos.checkers());

    Value v;
    Color stm        = pos.side_to_move();
    int   shuffling  = pos.rule50_count();
    int   simpleEval = simple_eval(pos, stm) + (int(pos.key() & 7) - 3);

    bool lazy = abs(simpleEval) >= RookValue + KnightValue + 16 * shuffling * shuffling
                                     + abs(pos.this_thread()->bestValue)
                                     + abs(pos.this_thread()->rootSimpleEval);

    if (lazy)
        v = Value(simpleEval);
    else
    {
        int   nnueComplexity;
        Value nnue = NNUE::evaluate(pos, true, &nnueComplexity);

        Value optimism = pos.this_thread()->optimism[stm];

        // Blend optimism and eval with nnue complexity and material imbalance
        optimism += optimism * (nnueComplexity + abs(simpleEval - nnue)) / 512;
        nnue -= nnue * (nnueComplexity + abs(simpleEval - nnue)) / 32768;

        int npm = pos.non_pawn_material() / 64;
        v       = (nnue * (915 + npm + 9 * pos.count<PAWN>()) + optimism * (154 + npm)) / 1024;
    }

    // Damp down the evaluation linearly when shuffling
    v = v * (200 - shuffling) / 214;

    // SFnps Begin //
    if((NNUE::RandomEvalPerturb) || (NNUE::waitms))
    {
      // waitms millisecs
      std::this_thread::sleep_for(std::chrono::milliseconds(NNUE::waitms));

      // RandomEval
      static thread_local std::mt19937_64 rng = [](){return std::mt19937_64(std::time(0));}();
      std::normal_distribution<float> d(0.0, PawnValue);
      float r = d(rng);
      r = std::clamp<float>(r, VALUE_TB_LOSS_IN_MAX_PLY + 1, VALUE_TB_WIN_IN_MAX_PLY - 1);
      v = (NNUE::RandomEvalPerturb * Value(r) + (100 - NNUE::RandomEvalPerturb) * v) / 100;
    }
    // SFnps End //

    // Guarantee evaluation does not hit the tablebase range
    v = std::clamp(v, VALUE_TB_LOSS_IN_MAX_PLY + 1, VALUE_TB_WIN_IN_MAX_PLY - 1);

    return v;
}

// Like evaluate(), but instead of returning a value, it returns
// a string (suitable for outputting to stdout) that contains the detailed
// descriptions and values of each evaluation term. Useful for debugging.
// Trace scores are from white's point of view
std::string Eval::trace(Position& pos) {

    if (pos.checkers())
        return "Final evaluation: none (in check)";

    // Reset any global variable used in eval
    pos.this_thread()->bestValue       = VALUE_ZERO;
    pos.this_thread()->rootSimpleEval  = VALUE_ZERO;
    pos.this_thread()->optimism[WHITE] = VALUE_ZERO;
    pos.this_thread()->optimism[BLACK] = VALUE_ZERO;

    std::stringstream ss;
    ss << std::showpoint << std::noshowpos << std::fixed << std::setprecision(2);
    ss << '\n' << NNUE::trace(pos) << '\n';

    ss << std::showpoint << std::showpos << std::fixed << std::setprecision(2) << std::setw(15);

    Value v;
    v = NNUE::evaluate(pos, false);
    v = pos.side_to_move() == WHITE ? v : -v;
    ss << "NNUE evaluation        " << 0.01 * UCI::to_cp(v) << " (white side)\n";

    v = evaluate(pos);
    v = pos.side_to_move() == WHITE ? v : -v;
    ss << "Final evaluation       " << 0.01 * UCI::to_cp(v) << " (white side)";
    ss << " [with scaled NNUE, ...]";
    ss << "\n";

    return ss.str();
}

}  // namespace Stockfish<|MERGE_RESOLUTION|>--- conflicted
+++ resolved
@@ -59,16 +59,11 @@
 namespace Eval {
 
 std::string currentEvalFileName = "None";
-<<<<<<< HEAD
-
-// Tries to load a NNUE network at startup time, or when the engine
-=======
-  
+
 int NNUE::RandomEvalPerturb = 0;
 int NNUE::waitms = 0;
   
-// NNUE::init() tries to load a NNUE network at startup time, or when the engine
->>>>>>> e6981862
+// Tries to load a NNUE network at startup time, or when the engine
 // receives a UCI command "setoption name EvalFile value nn-[a-z0-9]{12}.nnue"
 // The name of the NNUE network is always retrieved from the EvalFile option.
 // We search the given network in three locations: internally (the default
