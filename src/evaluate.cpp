--- conflicted
+++ resolved
@@ -74,19 +74,9 @@
 
     Value nnue = smallNet ? networks.small.evaluate(pos, &caches.small, true, &nnueComplexity)
                           : networks.big.evaluate(pos, &caches.big, true, &nnueComplexity);
-<<<<<<< HEAD
 
-    // Re-evaluate the position when higher eval accuracy is worth the time spent
-    if (smallNet && nnue * simpleEval < 0)
-    {
-        nnue     = networks.big.evaluate(pos, &caches.big, true, &nnueComplexity);
-        smallNet = false;
-    }
-=======
-    
     // NO FALLBACK from SFNNv5 net
->>>>>>> a8829290
-
+  
     // Blend optimism and eval with nnue complexity
     optimism += optimism * nnueComplexity / 512;
     nnue -= nnue * (nnueComplexity * 5 / 3) / 32082;
