--- conflicted
+++ resolved
@@ -52,14 +52,11 @@
          + (pos.non_pawn_material(c) - pos.non_pawn_material(~c));
 }
 
-<<<<<<< HEAD
 bool Eval::use_smallnet(const Position& pos) {
     int simpleEval = simple_eval(pos, pos.side_to_move());
-    return std::abs(simpleEval) > 1126 + 6 * pos.count<PAWN>();
+    return std::abs(simpleEval) >  3 * PawnValue + 6 * pos.count<PAWN>();
 }
 
-=======
->>>>>>> e9399976
 // Evaluate is the evaluator for the outer world. It returns a static evaluation
 // of the position from the point of view of the side to move.
 Value Eval::evaluate(const Eval::NNUE::Networks&    networks,
@@ -70,12 +67,8 @@
     assert(!pos.checkers());
 
     int  simpleEval = simple_eval(pos, pos.side_to_move());
-<<<<<<< HEAD
-    bool smallNet   = use_smallnet(pos);
-=======
-    bool smallNet   = (Stockfish::Eval::smallNetOn || (std::abs(simpleEval) > SmallNetThreshold));
+    bool smallNet   = (Stockfish::Eval::smallNetOn || use_smallnet(pos));
    
->>>>>>> e9399976
     int  nnueComplexity;
     int  v;
 
