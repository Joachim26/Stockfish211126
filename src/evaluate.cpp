--- conflicted
+++ resolved
@@ -52,14 +52,11 @@
          + (pos.non_pawn_material(c) - pos.non_pawn_material(~c));
 }
 
-<<<<<<< HEAD
 bool Eval::use_smallnet(const Position& pos) {
     int simpleEval = simple_eval(pos, pos.side_to_move());
     return std::abs(simpleEval) > 1126 + 6 * pos.count<PAWN>();
 }
 
-=======
->>>>>>> 02dd6cea
 // Evaluate is the evaluator for the outer world. It returns a static evaluation
 // of the position from the point of view of the side to move.
 Value Eval::evaluate(const Eval::NNUE::Networks&    networks,
@@ -75,36 +72,25 @@
     int  v;
 
     Value nnue;
-  
     if (smallNet) {
         nnue = networks.small.evaluate(pos, &caches.small, true, &nnueComplexity); 
   
         if (smallNet && (nnue * simpleEval < 0 || std::abs(nnue) < 500)) {
-            nnue     = networks.big.evaluate(pos, &caches.big, true, &nnueComplexity);
+            nnue     = mediumNetOn ? networks.medium.evaluate(pos, &caches.medium, true, &nnueComplexity)
+                                   : networks.big.evaluate(pos, &caches.big, true, &nnueComplexity);
             smallNet = false;
-        }
+        }  
     }
-<<<<<<< HEAD
-
-    // Blend optimism and eval with nnue complexity and material imbalance
-    optimism += optimism * (nnueComplexity + std::abs(simpleEval - nnue)) / 584;
-    nnue -= nnue * (nnueComplexity * 5 / 3) / 32395;
-=======
     else {
-        if (Eval::mediumNetOn) 
-            nnue = networks.medium.evaluate(pos, &caches.medium, true, &nnueComplexity); //funktioniert Cache? Nö &caches.medium
+        if (mediumNetOn) 
+            nnue = networks.medium.evaluate(pos, &caches.medium, true, &nnueComplexity);
         else 
             nnue = networks.big.evaluate(pos, &caches.big, true, &nnueComplexity);
     }
     
-    const auto adjustEval = [&](int pawnCountMul, int shufflingConstant) {
-        // Blend optimism and eval with nnue complexity and material imbalance
-        optimism += optimism * (nnueComplexity + std::abs(simpleEval - nnue)) / 584;
-        nnue -= nnue * (nnueComplexity * 5 / 3) / 32395;
-
-        int npm = pos.non_pawn_material() / 64;
-        v = (nnue * (npm + 943 + pawnCountMul * pos.count<PAWN>()) + optimism * (npm + 140)) / 1058;
->>>>>>> 02dd6cea
+    // Blend optimism and eval with nnue complexity and material imbalance
+    optimism += optimism * (nnueComplexity + std::abs(simpleEval - nnue)) / 584;
+    nnue -= nnue * (nnueComplexity * 5 / 3) / 32395;
 
     int npm = pos.non_pawn_material() / 64;
     v       = (nnue * (npm + 943 + 11 * pos.count<PAWN>()) + optimism * (npm + 140)) / 1058;
@@ -126,8 +112,6 @@
       v = (NNUE::RandomEval * Value(r) + (100 - NNUE::RandomEval) * v) / 100;
     }
     // SFnps End //
-
-
 
 
     // Guarantee evaluation does not hit the tablebase range
