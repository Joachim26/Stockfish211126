--- conflicted
+++ resolved
@@ -71,21 +71,12 @@
     int  nnueComplexity;
     int  v;
 
-<<<<<<< HEAD
-    Value nnue = smallNet ? networks.small.evaluate(pos, &caches.small, true, &nnueComplexity)
-                          : networks.big.evaluate(pos, &caches.big, true, &nnueComplexity);
-
-    // Re-evaluate the position when higher eval accuracy is worth the time spent
-    if (smallNet && nnue * simpleEval < 0)
-    {
-        nnue     = networks.big.evaluate(pos, &caches.big, true, &nnueComplexity);
-        smallNet = false;
-=======
     Value nnue;
   
     if (smallNet){ 
         nnue = networks.small.evaluate(pos, &caches.small, true, &nnueComplexity);
      
+        // Re-evaluate the position when higher eval accuracy is worth the time spent
         if (smallNet && (nnue * simpleEval < 0)){
             nnue = Eval::mediumNetOn ? networks.medium.evaluate(pos, &caches.medium, true, &nnueComplexity)
                                      : networks.big.evaluate(pos, &caches.big, true, &nnueComplexity);
@@ -97,7 +88,6 @@
             nnue = networks.medium.evaluate(pos, &caches.medium, true, &nnueComplexity);
         else 
             nnue = networks.big.evaluate(pos, &caches.big, true, &nnueComplexity);
->>>>>>> dfb66a99
     }
 
     // Blend optimism and eval with nnue complexity
