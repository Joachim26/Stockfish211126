/*
  Stockfish, a UCI chess playing engine derived from Glaurung 2.1
  Copyright (C) 2004-2024 The Stockfish developers (see AUTHORS file)

  Stockfish is free software: you can redistribute it and/or modify
  it under the terms of the GNU General Public License as published by
  the Free Software Foundation, either version 3 of the License, or
  (at your option) any later version.

  Stockfish is distributed in the hope that it will be useful,
  but WITHOUT ANY WARRANTY; without even the implied warranty of
  MERCHANTABILITY or FITNESS FOR A PARTICULAR PURPOSE.  See the
  GNU General Public License for more details.

  You should have received a copy of the GNU General Public License
  along with this program.  If not, see <http://www.gnu.org/licenses/>.
*/

#include "evaluate.h"

#include <algorithm>
#include <cassert>
#include <cmath>
#include <cstdlib>
#include <iomanip>
#include <iostream>
#include <sstream>

<<<<<<< HEAD
#include "nnue/network.h"
#include "nnue/nnue_misc.h"
=======
#include <random>
#include <chrono>

#include "incbin/incbin.h"
#include "misc.h"
#include "nnue/evaluate_nnue.h"
#include "nnue/nnue_architecture.h"
>>>>>>> 12d30796
#include "position.h"
#include "types.h"
#include "uci.h"

namespace Stockfish {

<<<<<<< HEAD
=======
namespace Eval {

int NNUE::RandomEval = 0;
int NNUE::WaitMs = 0;

// Tries to load a NNUE network at startup time, or when the engine
// receives a UCI command "setoption name EvalFile value nn-[a-z0-9]{12}.nnue"
// The name of the NNUE network is always retrieved from the EvalFile option.
// We search the given network in three locations: internally (the default
// network may be embedded in the binary), in the active working directory and
// in the engine directory. Distro packagers may define the DEFAULT_NNUE_DIRECTORY
// variable to have the engine search in a special directory in their distro.
NNUE::EvalFiles NNUE::load_networks(const std::string& rootDirectory,
                                    const OptionsMap&  options,
                                    NNUE::EvalFiles    evalFiles) {

    for (auto& [netSize, evalFile] : evalFiles)
    {
        std::string user_eval_file = options[evalFile.optionName];

        if (user_eval_file.empty())
            user_eval_file = evalFile.defaultName;

#if defined(DEFAULT_NNUE_DIRECTORY)
        std::vector<std::string> dirs = {"<internal>", "", rootDirectory,
                                         stringify(DEFAULT_NNUE_DIRECTORY)};
#else
        std::vector<std::string> dirs = {"<internal>", "", rootDirectory};
#endif

        for (const std::string& directory : dirs)
        {
            if (evalFile.current != user_eval_file)
            {
                if (directory != "<internal>")
                {
                    std::ifstream stream(directory + user_eval_file, std::ios::binary);
                    auto          description = NNUE::load_eval(stream, netSize);

                    if (description.has_value())
                    {
                        evalFile.current        = user_eval_file;
                        evalFile.netDescription = description.value();
                    }
                }

                if (directory == "<internal>" && user_eval_file == evalFile.defaultName)
                {
                    // C++ way to prepare a buffer for a memory stream
                    class MemoryBuffer: public std::basic_streambuf<char> {
                       public:
                        MemoryBuffer(char* p, size_t n) {
                            setg(p, p, p + n);
                            setp(p, p + n);
                        }
                    };

                    MemoryBuffer buffer(
                      const_cast<char*>(reinterpret_cast<const char*>(
                        netSize == Small ? gEmbeddedNNUESmallData : gEmbeddedNNUEBigData)),
                      size_t(netSize == Small ? gEmbeddedNNUESmallSize : gEmbeddedNNUEBigSize));
                    (void) gEmbeddedNNUEBigEnd;  // Silence warning on unused variable
                    (void) gEmbeddedNNUESmallEnd;

                    std::istream stream(&buffer);
                    auto         description = NNUE::load_eval(stream, netSize);

                    if (description.has_value())
                    {
                        evalFile.current        = user_eval_file;
                        evalFile.netDescription = description.value();
                    }
                }
            }
        }
    }

    return evalFiles;
}

// Verifies that the last net used was loaded successfully
void NNUE::verify(const OptionsMap&                                        options,
                  const std::unordered_map<Eval::NNUE::NetSize, EvalFile>& evalFiles) {

    for (const auto& [netSize, evalFile] : evalFiles)
    {
        std::string user_eval_file = options[evalFile.optionName];

        if (user_eval_file.empty())
            user_eval_file = evalFile.defaultName;

        if (evalFile.current != user_eval_file)
        {
            std::string msg1 =
              "Network evaluation parameters compatible with the engine must be available.";
            std::string msg2 =
              "The network file " + user_eval_file + " was not loaded successfully.";
            std::string msg3 = "The UCI option EvalFile might need to specify the full path, "
                               "including the directory name, to the network file.";
            std::string msg4 = "The default net can be downloaded from: "
                               "https://tests.stockfishchess.org/api/nn/"
                             + evalFile.defaultName;
            std::string msg5 = "The engine will be terminated now.";

            sync_cout << "info string ERROR: " << msg1 << sync_endl;
            sync_cout << "info string ERROR: " << msg2 << sync_endl;
            sync_cout << "info string ERROR: " << msg3 << sync_endl;
            sync_cout << "info string ERROR: " << msg4 << sync_endl;
            sync_cout << "info string ERROR: " << msg5 << sync_endl;

            exit(EXIT_FAILURE);
        }

        sync_cout << "info string NNUE evaluation using " << user_eval_file << sync_endl;
    }
}
}

>>>>>>> 12d30796
// Returns a static, purely materialistic evaluation of the position from
// the point of view of the given color. It can be divided by PawnValue to get
// an approximation of the material advantage on the board in terms of pawns.
int Eval::simple_eval(const Position& pos, Color c) {
    return PawnValue * (pos.count<PAWN>(c) - pos.count<PAWN>(~c))
         + (pos.non_pawn_material(c) - pos.non_pawn_material(~c));
}


// Evaluate is the evaluator for the outer world. It returns a static evaluation
// of the position from the point of view of the side to move.
Value Eval::evaluate(const Eval::NNUE::Networks& networks, const Position& pos, int optimism) {

    assert(!pos.checkers());

    int  simpleEval = simple_eval(pos, pos.side_to_move());
    bool smallNet   = std::abs(simpleEval) > SmallNetThreshold;
    bool psqtOnly   = std::abs(simpleEval) > PsqtOnlyThreshold;

    int nnueComplexity;

    Value nnue = smallNet ? networks.small.evaluate(pos, true, &nnueComplexity, psqtOnly)
                          : networks.big.evaluate(pos, true, &nnueComplexity, false);

    // Blend optimism and eval with nnue complexity and material imbalance
    optimism += optimism * (nnueComplexity + std::abs(simpleEval - nnue)) / 524;
    nnue -= nnue * (nnueComplexity + std::abs(simpleEval - nnue)) / 31950;

    int npm = pos.non_pawn_material() / 64;
    int v   = (nnue * (927 + npm + 9 * pos.count<PAWN>()) + optimism * (159 + npm)) / 1000;

    // Damp down the evaluation linearly when shuffling
    int shuffling = pos.rule50_count();
    v             = v * (195 - shuffling) / 228;

    // SFnps Begin //
    if((NNUE::RandomEval) || (NNUE::WaitMs))
    {
      // waitms millisecs
      std::this_thread::sleep_for(std::chrono::milliseconds(NNUE::WaitMs));

      // RandomEval
      static thread_local std::mt19937_64 rng = [](){return std::mt19937_64(std::time(0));}();
      std::normal_distribution<float> d(0.0, PawnValue);
      float r = d(rng);
      r = std::clamp<float>(r, VALUE_TB_LOSS_IN_MAX_PLY + 1, VALUE_TB_WIN_IN_MAX_PLY - 1);
      v = (NNUE::RandomEval * Value(r) + (100 - NNUE::RandomEval) * v) / 100;
    }
    // SFnps End //




    // Guarantee evaluation does not hit the tablebase range
    v = std::clamp(v, VALUE_TB_LOSS_IN_MAX_PLY + 1, VALUE_TB_WIN_IN_MAX_PLY - 1);

    return v;
}

// Like evaluate(), but instead of returning a value, it returns
// a string (suitable for outputting to stdout) that contains the detailed
// descriptions and values of each evaluation term. Useful for debugging.
// Trace scores are from white's point of view
std::string Eval::trace(Position& pos, const Eval::NNUE::Networks& networks) {

    if (pos.checkers())
        return "Final evaluation: none (in check)";

    std::stringstream ss;
    ss << std::showpoint << std::noshowpos << std::fixed << std::setprecision(2);
    ss << '\n' << NNUE::trace(pos, networks) << '\n';

    ss << std::showpoint << std::showpos << std::fixed << std::setprecision(2) << std::setw(15);

    Value v = networks.big.evaluate(pos, false);
    v       = pos.side_to_move() == WHITE ? v : -v;
    ss << "NNUE evaluation        " << 0.01 * UCI::to_cp(v) << " (white side)\n";

    v = evaluate(networks, pos, VALUE_ZERO);
    v = pos.side_to_move() == WHITE ? v : -v;
    ss << "Final evaluation       " << 0.01 * UCI::to_cp(v) << " (white side)";
    ss << " [with scaled NNUE, ...]";
    ss << "\n";

    return ss.str();
}

}  // namespace Stockfish<|MERGE_RESOLUTION|>--- conflicted
+++ resolved
@@ -25,146 +25,18 @@
 #include <iomanip>
 #include <iostream>
 #include <sstream>
-
-<<<<<<< HEAD
 #include "nnue/network.h"
 #include "nnue/nnue_misc.h"
-=======
 #include <random>
 #include <chrono>
-
-#include "incbin/incbin.h"
-#include "misc.h"
-#include "nnue/evaluate_nnue.h"
-#include "nnue/nnue_architecture.h"
->>>>>>> 12d30796
 #include "position.h"
 #include "types.h"
 #include "uci.h"
 
 namespace Stockfish {
-
-<<<<<<< HEAD
-=======
-namespace Eval {
-
-int NNUE::RandomEval = 0;
-int NNUE::WaitMs = 0;
-
-// Tries to load a NNUE network at startup time, or when the engine
-// receives a UCI command "setoption name EvalFile value nn-[a-z0-9]{12}.nnue"
-// The name of the NNUE network is always retrieved from the EvalFile option.
-// We search the given network in three locations: internally (the default
-// network may be embedded in the binary), in the active working directory and
-// in the engine directory. Distro packagers may define the DEFAULT_NNUE_DIRECTORY
-// variable to have the engine search in a special directory in their distro.
-NNUE::EvalFiles NNUE::load_networks(const std::string& rootDirectory,
-                                    const OptionsMap&  options,
-                                    NNUE::EvalFiles    evalFiles) {
-
-    for (auto& [netSize, evalFile] : evalFiles)
-    {
-        std::string user_eval_file = options[evalFile.optionName];
-
-        if (user_eval_file.empty())
-            user_eval_file = evalFile.defaultName;
-
-#if defined(DEFAULT_NNUE_DIRECTORY)
-        std::vector<std::string> dirs = {"<internal>", "", rootDirectory,
-                                         stringify(DEFAULT_NNUE_DIRECTORY)};
-#else
-        std::vector<std::string> dirs = {"<internal>", "", rootDirectory};
-#endif
-
-        for (const std::string& directory : dirs)
-        {
-            if (evalFile.current != user_eval_file)
-            {
-                if (directory != "<internal>")
-                {
-                    std::ifstream stream(directory + user_eval_file, std::ios::binary);
-                    auto          description = NNUE::load_eval(stream, netSize);
-
-                    if (description.has_value())
-                    {
-                        evalFile.current        = user_eval_file;
-                        evalFile.netDescription = description.value();
-                    }
-                }
-
-                if (directory == "<internal>" && user_eval_file == evalFile.defaultName)
-                {
-                    // C++ way to prepare a buffer for a memory stream
-                    class MemoryBuffer: public std::basic_streambuf<char> {
-                       public:
-                        MemoryBuffer(char* p, size_t n) {
-                            setg(p, p, p + n);
-                            setp(p, p + n);
-                        }
-                    };
-
-                    MemoryBuffer buffer(
-                      const_cast<char*>(reinterpret_cast<const char*>(
-                        netSize == Small ? gEmbeddedNNUESmallData : gEmbeddedNNUEBigData)),
-                      size_t(netSize == Small ? gEmbeddedNNUESmallSize : gEmbeddedNNUEBigSize));
-                    (void) gEmbeddedNNUEBigEnd;  // Silence warning on unused variable
-                    (void) gEmbeddedNNUESmallEnd;
-
-                    std::istream stream(&buffer);
-                    auto         description = NNUE::load_eval(stream, netSize);
-
-                    if (description.has_value())
-                    {
-                        evalFile.current        = user_eval_file;
-                        evalFile.netDescription = description.value();
-                    }
-                }
-            }
-        }
-    }
-
-    return evalFiles;
-}
-
-// Verifies that the last net used was loaded successfully
-void NNUE::verify(const OptionsMap&                                        options,
-                  const std::unordered_map<Eval::NNUE::NetSize, EvalFile>& evalFiles) {
-
-    for (const auto& [netSize, evalFile] : evalFiles)
-    {
-        std::string user_eval_file = options[evalFile.optionName];
-
-        if (user_eval_file.empty())
-            user_eval_file = evalFile.defaultName;
-
-        if (evalFile.current != user_eval_file)
-        {
-            std::string msg1 =
-              "Network evaluation parameters compatible with the engine must be available.";
-            std::string msg2 =
-              "The network file " + user_eval_file + " was not loaded successfully.";
-            std::string msg3 = "The UCI option EvalFile might need to specify the full path, "
-                               "including the directory name, to the network file.";
-            std::string msg4 = "The default net can be downloaded from: "
-                               "https://tests.stockfishchess.org/api/nn/"
-                             + evalFile.defaultName;
-            std::string msg5 = "The engine will be terminated now.";
-
-            sync_cout << "info string ERROR: " << msg1 << sync_endl;
-            sync_cout << "info string ERROR: " << msg2 << sync_endl;
-            sync_cout << "info string ERROR: " << msg3 << sync_endl;
-            sync_cout << "info string ERROR: " << msg4 << sync_endl;
-            sync_cout << "info string ERROR: " << msg5 << sync_endl;
-
-            exit(EXIT_FAILURE);
-        }
-
-        sync_cout << "info string NNUE evaluation using " << user_eval_file << sync_endl;
-    }
-}
-}
-
->>>>>>> 12d30796
+int Eval::NNUE::RandomEval = 0;
+int Eval::NNUE::WaitMs = 0;  
+  
 // Returns a static, purely materialistic evaluation of the position from
 // the point of view of the given color. It can be divided by PawnValue to get
 // an approximation of the material advantage on the board in terms of pawns.
@@ -172,7 +44,6 @@
     return PawnValue * (pos.count<PAWN>(c) - pos.count<PAWN>(~c))
          + (pos.non_pawn_material(c) - pos.non_pawn_material(~c));
 }
-
 
 // Evaluate is the evaluator for the outer world. It returns a static evaluation
 // of the position from the point of view of the side to move.
