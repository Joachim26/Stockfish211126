/*
  Stockfish, a UCI chess playing engine derived from Glaurung 2.1
  Copyright (C) 2004-2024 The Stockfish developers (see AUTHORS file)

  Stockfish is free software: you can redistribute it and/or modify
  it under the terms of the GNU General Public License as published by
  the Free Software Foundation, either version 3 of the License, or
  (at your option) any later version.

  Stockfish is distributed in the hope that it will be useful,
  but WITHOUT ANY WARRANTY; without even the implied warranty of
  MERCHANTABILITY or FITNESS FOR A PARTICULAR PURPOSE.  See the
  GNU General Public License for more details.

  You should have received a copy of the GNU General Public License
  along with this program.  If not, see <http://www.gnu.org/licenses/>.
*/

#include "evaluate.h"

#include <algorithm>
#include <cassert>
#include <cmath>
#include <cstdlib>
#include <iomanip>
#include <iostream>
#include <sstream>
#include <memory>

#include "nnue/network.h"
#include "nnue/nnue_misc.h"
#include <random>
#include <chrono>
#include "position.h"
#include "types.h"
#include "uci.h"
#include "nnue/nnue_accumulator.h"

namespace Stockfish {
int Eval::NNUE::RandomEval = 0;
int Eval::NNUE::WaitMs = 0;

long long Eval::tmOptTime = 0;
bool Eval::mediumNetOn = false;
//long long maxMatSmallNet;
  
// Returns a static, purely materialistic evaluation of the position from
// the point of view of the given color. It can be divided by PawnValue to get
// an approximation of the material advantage on the board in terms of pawns.
int Eval::simple_eval(const Position& pos, Color c) {
    return PawnValue * (pos.count<PAWN>(c) - pos.count<PAWN>(~c))
         + (pos.non_pawn_material(c) - pos.non_pawn_material(~c));
}

bool Eval::use_smallnet(const Position& pos) {
    int simpleEval = simple_eval(pos, pos.side_to_move());
    return std::abs(simpleEval) > 1126 + 6 * pos.count<PAWN>();
}

// Evaluate is the evaluator for the outer world. It returns a static evaluation
// of the position from the point of view of the side to move.
Value Eval::evaluate(const Eval::NNUE::Networks&    networks,
                     const Position&                pos,
                     Eval::NNUE::AccumulatorCaches& caches,
                     int                            optimism) {

    assert(!pos.checkers());

    int  simpleEval = simple_eval(pos, pos.side_to_move());
    bool smallNet   = use_smallnet(pos);
    int  nnueComplexity;
    int  v;

<<<<<<< HEAD
    Value nnue = smallNet ? networks.small.evaluate(pos, &caches.small, true, &nnueComplexity)
                          : networks.big.evaluate(pos, &caches.big, true, &nnueComplexity);

    if (smallNet && nnue * simpleEval < 0)
    {
        nnue     = networks.big.evaluate(pos, &caches.big, true, &nnueComplexity);
        smallNet = false;
=======
    Value nnue;
    if (smallNet) {
        nnue = networks.small.evaluate(pos, &caches.small, true, &nnueComplexity); 
  
        if (smallNet && (nnue * simpleEval < 0 || std::abs(nnue) < 500)) {
            nnue     = mediumNetOn ? networks.medium.evaluate(pos, &caches.medium, true, &nnueComplexity)
                                   : networks.big.evaluate(pos, &caches.big, true, &nnueComplexity);
            smallNet = false;
        }  
>>>>>>> 00b3088f
    }
    else {
        if (mediumNetOn) 
            nnue = networks.medium.evaluate(pos, &caches.medium, true, &nnueComplexity);
        else 
            nnue = networks.big.evaluate(pos, &caches.big, true, &nnueComplexity);
    }
    
    // Blend optimism and eval with nnue complexity and material imbalance
    optimism += optimism * (nnueComplexity + std::abs(simpleEval - nnue)) / 584;
    nnue -= nnue * (nnueComplexity * 5 / 3) / 32395;

    v = (nnue
           * (32961 + 381 * pos.count<PAWN>() + 349 * pos.count<KNIGHT>()
              + 392 * pos.count<BISHOP>() + 649 * pos.count<ROOK>() + 1211 * pos.count<QUEEN>())
         + optimism
             * (4835 + 136 * pos.count<PAWN>() + 375 * pos.count<KNIGHT>()
                + 403 * pos.count<BISHOP>() + 628 * pos.count<ROOK>() + 1124 * pos.count<QUEEN>()))
      / 32768;

    // Damp down the evaluation linearly when shuffling
    v = v * (204 - pos.rule50_count()) / 208;

    // SFnps Begin //
    if((NNUE::RandomEval) || (NNUE::WaitMs))
    {
      // waitms millisecs
      std::this_thread::sleep_for(std::chrono::milliseconds(NNUE::WaitMs));

      // RandomEval
      static thread_local std::mt19937_64 rng = [](){return std::mt19937_64(std::time(0));}();
      std::normal_distribution<float> d(0.0, PawnValue);
      float r = d(rng);
      r = std::clamp<float>(r, VALUE_TB_LOSS_IN_MAX_PLY + 1, VALUE_TB_WIN_IN_MAX_PLY - 1);
      v = (NNUE::RandomEval * Value(r) + (100 - NNUE::RandomEval) * v) / 100;
    }
    // SFnps End //


    // Guarantee evaluation does not hit the tablebase range
    v = std::clamp(v, VALUE_TB_LOSS_IN_MAX_PLY + 1, VALUE_TB_WIN_IN_MAX_PLY - 1);

    return v;
}

// Like evaluate(), but instead of returning a value, it returns
// a string (suitable for outputting to stdout) that contains the detailed
// descriptions and values of each evaluation term. Useful for debugging.
// Trace scores are from white's point of view
std::string Eval::trace(Position& pos, const Eval::NNUE::Networks& networks) {

    if (pos.checkers())
        return "Final evaluation: none (in check)";

    auto caches = std::make_unique<Eval::NNUE::AccumulatorCaches>(networks);

    std::stringstream ss;
    ss << std::showpoint << std::noshowpos << std::fixed << std::setprecision(2);
    ss << '\n' << NNUE::trace(pos, networks, *caches) << '\n';

    ss << std::showpoint << std::showpos << std::fixed << std::setprecision(2) << std::setw(15);

    Value v = networks.big.evaluate(pos, &caches->big, false);
    v       = pos.side_to_move() == WHITE ? v : -v;
    ss << "NNUE evaluation        " << 0.01 * UCIEngine::to_cp(v, pos) << " (white side)\n";

    v = evaluate(networks, pos, *caches, VALUE_ZERO);
    v = pos.side_to_move() == WHITE ? v : -v;
    ss << "Final evaluation       " << 0.01 * UCIEngine::to_cp(v, pos) << " (white side)";
    ss << " [with scaled NNUE, ...]";
    ss << "\n";

    return ss.str();
}

}  // namespace Stockfish<|MERGE_RESOLUTION|>--- conflicted
+++ resolved
@@ -71,25 +71,15 @@
     int  nnueComplexity;
     int  v;
 
-<<<<<<< HEAD
-    Value nnue = smallNet ? networks.small.evaluate(pos, &caches.small, true, &nnueComplexity)
-                          : networks.big.evaluate(pos, &caches.big, true, &nnueComplexity);
-
-    if (smallNet && nnue * simpleEval < 0)
-    {
-        nnue     = networks.big.evaluate(pos, &caches.big, true, &nnueComplexity);
-        smallNet = false;
-=======
     Value nnue;
     if (smallNet) {
         nnue = networks.small.evaluate(pos, &caches.small, true, &nnueComplexity); 
   
-        if (smallNet && (nnue * simpleEval < 0 || std::abs(nnue) < 500)) {
+        if (smallNet && (nnue * simpleEval < 0)) {
             nnue     = mediumNetOn ? networks.medium.evaluate(pos, &caches.medium, true, &nnueComplexity)
                                    : networks.big.evaluate(pos, &caches.big, true, &nnueComplexity);
             smallNet = false;
         }  
->>>>>>> 00b3088f
     }
     else {
         if (mediumNetOn) 
