/*
  Stockfish, a UCI chess playing engine derived from Glaurung 2.1
  Copyright (C) 2004-2024 The Stockfish developers (see AUTHORS file)

  Stockfish is free software: you can redistribute it and/or modify
  it under the terms of the GNU General Public License as published by
  the Free Software Foundation, either version 3 of the License, or
  (at your option) any later version.

  Stockfish is distributed in the hope that it will be useful,
  but WITHOUT ANY WARRANTY; without even the implied warranty of
  MERCHANTABILITY or FITNESS FOR A PARTICULAR PURPOSE.  See the
  GNU General Public License for more details.

  You should have received a copy of the GNU General Public License
  along with this program.  If not, see <http://www.gnu.org/licenses/>.
*/

#include "evaluate.h"

#include <algorithm>
#include <cassert>
#include <cmath>
#include <cstdlib>
#include <iomanip>
#include <iostream>
#include <sstream>
#include <memory>

#include "nnue/network.h"
#include "nnue/nnue_misc.h"
#include <random>
#include <chrono>
#include "position.h"
#include "types.h"
#include "uci.h"
#include "nnue/nnue_accumulator.h"

namespace Stockfish {
int Eval::NNUE::RandomEval = 0;
int Eval::NNUE::WaitMs = 0;

long long Eval::tmOptTime = 0;
bool Eval::mediumNetOn = false;
//long long maxMatSmallNet;
  
// Returns a static, purely materialistic evaluation of the position from
// the point of view of the given color. It can be divided by PawnValue to get
// an approximation of the material advantage on the board in terms of pawns.
int Eval::simple_eval(const Position& pos, Color c) {
    return PawnValue * (pos.count<PAWN>(c) - pos.count<PAWN>(~c))
         + (pos.non_pawn_material(c) - pos.non_pawn_material(~c));
}

bool Eval::use_smallnet(const Position& pos) {
    int simpleEval = simple_eval(pos, pos.side_to_move());
    return std::abs(simpleEval) > 1126 + 6 * pos.count<PAWN>();
}

// Evaluate is the evaluator for the outer world. It returns a static evaluation
// of the position from the point of view of the side to move.
Value Eval::evaluate(const Eval::NNUE::Networks&    networks,
                     const Position&                pos,
                     Eval::NNUE::AccumulatorCaches& caches,
                     int                            optimism) {

    assert(!pos.checkers());

    int  simpleEval = simple_eval(pos, pos.side_to_move());
    bool smallNet   = use_smallnet(pos);
    int  nnueComplexity;
    int  v;

<<<<<<< HEAD
    Value nnue = smallNet ? networks.small.evaluate(pos, &caches.small, true, &nnueComplexity)
                          : networks.big.evaluate(pos, &caches.big, true, &nnueComplexity);

    if (smallNet && nnue * simpleEval < 0)
    {
        nnue     = networks.big.evaluate(pos, &caches.big, true, &nnueComplexity);
        smallNet = false;
=======
    Value nnue;
  
    if (smallNet){ 
        nnue = networks.small.evaluate(pos, &caches.small, true, &nnueComplexity);
     
        if (smallNet && (nnue * simpleEval < 0 || std::abs(nnue) < 500)){
            nnue = Eval::mediumNetOn ? networks.medium.evaluate(pos, &caches.medium, true, &nnueComplexity)
                                     : networks.big.evaluate(pos, &caches.big, true, &nnueComplexity);
            smallNet = false;
        }   
    }
    else {
        if (Eval::mediumNetOn) 
            nnue = networks.medium.evaluate(pos, &caches.medium, true, &nnueComplexity);
        else 
            nnue = networks.big.evaluate(pos, &caches.big, true, &nnueComplexity);
>>>>>>> d7a6697f
    }

    // Blend optimism and eval with nnue complexity and material imbalance
    optimism += optimism * (nnueComplexity + std::abs(simpleEval - nnue)) / 584;
    nnue -= nnue * (nnueComplexity * 5 / 3) / 32395;

    v = (nnue
           * (32961 + 381 * pos.count<PAWN>() + 349 * pos.count<KNIGHT>()
              + 392 * pos.count<BISHOP>() + 649 * pos.count<ROOK>() + 1211 * pos.count<QUEEN>())
         + optimism
             * (4835 + 136 * pos.count<PAWN>() + 375 * pos.count<KNIGHT>()
                + 403 * pos.count<BISHOP>() + 628 * pos.count<ROOK>() + 1124 * pos.count<QUEEN>()))
      / 32768;

    // Damp down the evaluation linearly when shuffling
    v = v * (204 - pos.rule50_count()) / 208;

    // SFnps Begin //
    if((NNUE::RandomEval) || (NNUE::WaitMs))
    {
      // waitms millisecs
      std::this_thread::sleep_for(std::chrono::milliseconds(NNUE::WaitMs));

      // RandomEval
      static thread_local std::mt19937_64 rng = [](){return std::mt19937_64(std::time(0));}();
      std::normal_distribution<float> d(0.0, PawnValue);
      float r = d(rng);
      r = std::clamp<float>(r, VALUE_TB_LOSS_IN_MAX_PLY + 1, VALUE_TB_WIN_IN_MAX_PLY - 1);
      v = (NNUE::RandomEval * Value(r) + (100 - NNUE::RandomEval) * v) / 100;
    }
    // SFnps End //


    // Guarantee evaluation does not hit the tablebase range
    v = std::clamp(v, VALUE_TB_LOSS_IN_MAX_PLY + 1, VALUE_TB_WIN_IN_MAX_PLY - 1);

    return v;
}

// Like evaluate(), but instead of returning a value, it returns
// a string (suitable for outputting to stdout) that contains the detailed
// descriptions and values of each evaluation term. Useful for debugging.
// Trace scores are from white's point of view
std::string Eval::trace(Position& pos, const Eval::NNUE::Networks& networks) {

    if (pos.checkers())
        return "Final evaluation: none (in check)";

    auto caches = std::make_unique<Eval::NNUE::AccumulatorCaches>(networks);

    std::stringstream ss;
    ss << std::showpoint << std::noshowpos << std::fixed << std::setprecision(2);
    ss << '\n' << NNUE::trace(pos, networks, *caches) << '\n';

    ss << std::showpoint << std::showpos << std::fixed << std::setprecision(2) << std::setw(15);

    Value v = networks.big.evaluate(pos, &caches->big, false);
    v       = pos.side_to_move() == WHITE ? v : -v;
    ss << "NNUE evaluation        " << 0.01 * UCIEngine::to_cp(v, pos) << " (white side)\n";

    v = evaluate(networks, pos, *caches, VALUE_ZERO);
    v = pos.side_to_move() == WHITE ? v : -v;
    ss << "Final evaluation       " << 0.01 * UCIEngine::to_cp(v, pos) << " (white side)";
    ss << " [with scaled NNUE, ...]";
    ss << "\n";

    return ss.str();
}

}  // namespace Stockfish<|MERGE_RESOLUTION|>--- conflicted
+++ resolved
@@ -71,21 +71,12 @@
     int  nnueComplexity;
     int  v;
 
-<<<<<<< HEAD
-    Value nnue = smallNet ? networks.small.evaluate(pos, &caches.small, true, &nnueComplexity)
-                          : networks.big.evaluate(pos, &caches.big, true, &nnueComplexity);
-
-    if (smallNet && nnue * simpleEval < 0)
-    {
-        nnue     = networks.big.evaluate(pos, &caches.big, true, &nnueComplexity);
-        smallNet = false;
-=======
     Value nnue;
   
     if (smallNet){ 
         nnue = networks.small.evaluate(pos, &caches.small, true, &nnueComplexity);
      
-        if (smallNet && (nnue * simpleEval < 0 || std::abs(nnue) < 500)){
+        if (smallNet && (nnue * simpleEval < 0)){
             nnue = Eval::mediumNetOn ? networks.medium.evaluate(pos, &caches.medium, true, &nnueComplexity)
                                      : networks.big.evaluate(pos, &caches.big, true, &nnueComplexity);
             smallNet = false;
@@ -96,7 +87,6 @@
             nnue = networks.medium.evaluate(pos, &caches.medium, true, &nnueComplexity);
         else 
             nnue = networks.big.evaluate(pos, &caches.big, true, &nnueComplexity);
->>>>>>> d7a6697f
     }
 
     // Blend optimism and eval with nnue complexity and material imbalance
