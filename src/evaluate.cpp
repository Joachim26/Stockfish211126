/*
  Stockfish, a UCI chess playing engine derived from Glaurung 2.1
  Copyright (C) 2004-2024 The Stockfish developers (see AUTHORS file)

  Stockfish is free software: you can redistribute it and/or modify
  it under the terms of the GNU General Public License as published by
  the Free Software Foundation, either version 3 of the License, or
  (at your option) any later version.

  Stockfish is distributed in the hope that it will be useful,
  but WITHOUT ANY WARRANTY; without even the implied warranty of
  MERCHANTABILITY or FITNESS FOR A PARTICULAR PURPOSE.  See the
  GNU General Public License for more details.

  You should have received a copy of the GNU General Public License
  along with this program.  If not, see <http://www.gnu.org/licenses/>.
*/

#include "evaluate.h"

#include <algorithm>
#include <cassert>
#include <cmath>
#include <cstdlib>
#include <iomanip>
#include <iostream>
#include <sstream>
#include <memory>

#include "nnue/network.h"
#include "nnue/nnue_misc.h"
#include <random>
#include <chrono>
#include "position.h"
#include "types.h"
#include "uci.h"
#include "nnue/nnue_accumulator.h"

namespace Stockfish {
int Eval::NNUE::RandomEval = 0;
int Eval::NNUE::WaitMs = 0;

long long Eval::tmOptTime = 0;
bool Eval::smallNetOn = false;
//long long maxMatSmallNet;
  
// Returns a static, purely materialistic evaluation of the position from
// the point of view of the given color. It can be divided by PawnValue to get
// an approximation of the material advantage on the board in terms of pawns.
int Eval::simple_eval(const Position& pos, Color c) {
    return PawnValue * (pos.count<PAWN>(c) - pos.count<PAWN>(~c))
         + (pos.non_pawn_material(c) - pos.non_pawn_material(~c));
}

bool Eval::use_smallnet(const Position& pos) {
    int simpleEval = simple_eval(pos, pos.side_to_move());
<<<<<<< HEAD
    int pawnCount  = pos.count<PAWN>();
    return std::abs(simpleEval) > 992 + 6 * pawnCount * pawnCount / 16;
=======
    return std::abs(simpleEval) > 4 * PawnValue + 5 * pos.count<PAWN>();
>>>>>>> 50960070
}

// Evaluate is the evaluator for the outer world. It returns a static evaluation
// of the position from the point of view of the side to move.
Value Eval::evaluate(const Eval::NNUE::Networks&    networks,
                     const Position&                pos,
                     Eval::NNUE::AccumulatorCaches& caches,
                     int                            optimism) {

    assert(!pos.checkers());

    int  simpleEval = simple_eval(pos, pos.side_to_move());
    bool smallNet   = (Stockfish::Eval::smallNetOn || use_smallnet(pos));
    int  nnueComplexity;
    int  v;

    Value nnue = smallNet ? networks.small.evaluate(pos, &caches.small, true, &nnueComplexity)
                          : networks.big.evaluate(pos, &caches.big, true, &nnueComplexity);

    // Re-evaluate the position when higher eval accuracy is worth the time spent
    if (smallNet && (nnue * simpleEval < 0 || std::abs(nnue) < 250))
    {
        nnue     = networks.big.evaluate(pos, &caches.big, true, &nnueComplexity);
        smallNet = false;
    }

    // Blend optimism and eval with nnue complexity
    optimism += optimism * nnueComplexity / 470;
    nnue -= nnue * nnueComplexity / 20000;

    int material = 300 * pos.count<PAWN>() + 350 * pos.count<KNIGHT>() + 400 * pos.count<BISHOP>()
                 + 640 * pos.count<ROOK>() + 1200 * pos.count<QUEEN>();

    v = (nnue * (34300 + material) + optimism * (4400 + material)) / 36672;

    // Damp down the evaluation linearly when shuffling
    v -= v * pos.rule50_count() / 212;

    // SFnps Begin //
    if((NNUE::RandomEval) || (NNUE::WaitMs))
    {
      // waitms millisecs
      std::this_thread::sleep_for(std::chrono::milliseconds(NNUE::WaitMs));

      // RandomEval
      static thread_local std::mt19937_64 rng = [](){return std::mt19937_64(std::time(0));}();
      std::normal_distribution<float> d(0.0, PawnValue);
      float r = d(rng);
      r = std::clamp<float>(r, VALUE_TB_LOSS_IN_MAX_PLY + 1, VALUE_TB_WIN_IN_MAX_PLY - 1);
      v = (NNUE::RandomEval * Value(r) + (100 - NNUE::RandomEval) * v) / 100;
    }
    // SFnps End //




    // Guarantee evaluation does not hit the tablebase range
    v = std::clamp(v, VALUE_TB_LOSS_IN_MAX_PLY + 1, VALUE_TB_WIN_IN_MAX_PLY - 1);

    return v;
}

// Like evaluate(), but instead of returning a value, it returns
// a string (suitable for outputting to stdout) that contains the detailed
// descriptions and values of each evaluation term. Useful for debugging.
// Trace scores are from white's point of view
std::string Eval::trace(Position& pos, const Eval::NNUE::Networks& networks) {

    if (pos.checkers())
        return "Final evaluation: none (in check)";

    auto caches = std::make_unique<Eval::NNUE::AccumulatorCaches>(networks);

    std::stringstream ss;
    ss << std::showpoint << std::noshowpos << std::fixed << std::setprecision(2);
    ss << '\n' << NNUE::trace(pos, networks, *caches) << '\n';

    ss << std::showpoint << std::showpos << std::fixed << std::setprecision(2) << std::setw(15);

    Value v = networks.big.evaluate(pos, &caches->big, false);
    v       = pos.side_to_move() == WHITE ? v : -v;
    ss << "NNUE evaluation        " << 0.01 * UCIEngine::to_cp(v, pos) << " (white side)\n";

    v = evaluate(networks, pos, *caches, VALUE_ZERO);
    v = pos.side_to_move() == WHITE ? v : -v;
    ss << "Final evaluation       " << 0.01 * UCIEngine::to_cp(v, pos) << " (white side)";
    ss << " [with scaled NNUE, ...]";
    ss << "\n";

    return ss.str();
}

}  // namespace Stockfish<|MERGE_RESOLUTION|>--- conflicted
+++ resolved
@@ -54,12 +54,8 @@
 
 bool Eval::use_smallnet(const Position& pos) {
     int simpleEval = simple_eval(pos, pos.side_to_move());
-<<<<<<< HEAD
     int pawnCount  = pos.count<PAWN>();
-    return std::abs(simpleEval) > 992 + 6 * pawnCount * pawnCount / 16;
-=======
-    return std::abs(simpleEval) > 4 * PawnValue + 5 * pos.count<PAWN>();
->>>>>>> 50960070
+    return std::abs(simpleEval) > 3 * PawnValue + 5 * pawnCount * pawnCount / 16;
 }
 
 // Evaluate is the evaluator for the outer world. It returns a static evaluation
