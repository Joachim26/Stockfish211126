--- conflicted
+++ resolved
@@ -25,11 +25,7 @@
 #include <iomanip>
 #include <iostream>
 #include <sstream>
-<<<<<<< HEAD
 #include <memory>
-
-=======
->>>>>>> 8bff33ad
 #include "nnue/network.h"
 #include "nnue/nnue_misc.h"
 #include <random>
