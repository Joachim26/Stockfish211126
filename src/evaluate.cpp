--- conflicted
+++ resolved
@@ -203,32 +203,13 @@
 Value Eval::evaluate(const Position& pos, int optimism) {
 
     assert(!pos.checkers());
-
-<<<<<<< HEAD
+  
     int  simpleEval = simple_eval(pos, pos.side_to_move());
-    bool smallNet   = std::abs(simpleEval) > 1050;
-=======
-    int   v;
-    Color stm        = pos.side_to_move();
-    int   shuffling  = pos.rule50_count();
-    int   simpleEval = simple_eval(pos, stm);
-
-    bool lazy = std::abs(simpleEval) > 2550;
-    if (lazy)
-        v = simpleEval;
-    else
-    {
-        //bool smallNet = std::abs(simpleEval) > 1050;
->>>>>>> a7d0aa20
+    //bool smallNet   = std::abs(simpleEval) > 1050;
 
     int nnueComplexity;
 
-<<<<<<< HEAD
-    Value nnue = smallNet ? NNUE::evaluate<NNUE::Small>(pos, true, &nnueComplexity)
-                          : NNUE::evaluate<NNUE::Big>(pos, true, &nnueComplexity);
-=======
-        Value nnue = NNUE::evaluate<NNUE::Big>(pos, true, &nnueComplexity);
->>>>>>> a7d0aa20
+    Value nnue = NNUE::evaluate<NNUE::Big>(pos, true, &nnueComplexity);
 
     // Blend optimism and eval with nnue complexity and material imbalance
     optimism += optimism * (nnueComplexity + std::abs(simpleEval - nnue)) / 512;
