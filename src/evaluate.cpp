/*
  Stockfish, a UCI chess playing engine derived from Glaurung 2.1
  Copyright (C) 2004-2024 The Stockfish developers (see AUTHORS file)

  Stockfish is free software: you can redistribute it and/or modify
  it under the terms of the GNU General Public License as published by
  the Free Software Foundation, either version 3 of the License, or
  (at your option) any later version.

  Stockfish is distributed in the hope that it will be useful,
  but WITHOUT ANY WARRANTY; without even the implied warranty of
  MERCHANTABILITY or FITNESS FOR A PARTICULAR PURPOSE.  See the
  GNU General Public License for more details.

  You should have received a copy of the GNU General Public License
  along with this program.  If not, see <http://www.gnu.org/licenses/>.
*/

#include "evaluate.h"

#include <algorithm>
#include <cassert>
#include <cmath>
#include <cstdlib>
#include <iomanip>
#include <iostream>
#include <memory>
#include <sstream>
#include <tuple>

#include "nnue/network.h"
#include "nnue/nnue_misc.h"
#include <random>
#include <chrono>
#include "position.h"
#include "types.h"
#include "uci.h"
#include "nnue/nnue_accumulator.h"

namespace Stockfish {
int Eval::NNUE::RandomEval = 0;
int Eval::NNUE::WaitMs = 0;

long long Eval::tmOptTime = 0;
bool Eval::smallNetOn = false;
//long long maxMatSmallNet;
  
// Returns a static, purely materialistic evaluation of the position from
// the point of view of the given color. It can be divided by PawnValue to get
// an approximation of the material advantage on the board in terms of pawns.
int Eval::simple_eval(const Position& pos, Color c) {
    return PawnValue * (pos.count<PAWN>(c) - pos.count<PAWN>(~c))
         + (pos.non_pawn_material(c) - pos.non_pawn_material(~c));
}

bool Eval::use_smallnet(const Position& pos) {
    int simpleEval = simple_eval(pos, pos.side_to_move());
<<<<<<< HEAD
    return std::abs(simpleEval) > 992 + 10 * pos.count<PAWN>();
=======
    int pawnCount  = pos.count<PAWN>();
    return std::abs(simpleEval) > 3 * PawnValue + 5 * pawnCount * pawnCount / 16;
>>>>>>> 64c7591c
}

// Evaluate is the evaluator for the outer world. It returns a static evaluation
// of the position from the point of view of the side to move.
Value Eval::evaluate(const Eval::NNUE::Networks&    networks,
                     const Position&                pos,
                     Eval::NNUE::AccumulatorCaches& caches,
                     int                            optimism) {

    assert(!pos.checkers());

    int  simpleEval = simple_eval(pos, pos.side_to_move());
<<<<<<< HEAD
    bool smallNet   = use_smallnet(pos);
=======
    bool smallNet   = (Stockfish::Eval::smallNetOn || use_smallnet(pos));
   
    int  nnueComplexity;
>>>>>>> 64c7591c
    int  v;

    auto [psqt, positional] = smallNet ? networks.small.evaluate(pos, &caches.small)
                                       : networks.big.evaluate(pos, &caches.big);

    constexpr int delta          = 3;
    Value         nnue           = ((128 - delta) * psqt + (128 + delta) * positional) / 128;
    int           nnueComplexity = std::abs(psqt - positional);

<<<<<<< HEAD
    // Re-evaluate the position when higher eval accuracy is worth the time spent
    if (smallNet && (nnue * simpleEval < 0 || std::abs(nnue) < 250))
    {
        std::tie(psqt, positional) = networks.big.evaluate(pos, &caches.big);
        nnue                       = ((128 - delta) * psqt + (128 + delta) * positional) / 128;
        nnueComplexity             = std::abs(psqt - positional);
        smallNet                   = false;
    }

=======
    // NO FALLBACK from SFNNv5 net
  
>>>>>>> 64c7591c
    // Blend optimism and eval with nnue complexity
    optimism += optimism * nnueComplexity / 470;
    nnue -= nnue * nnueComplexity / 20000;

    int material = 300 * pos.count<PAWN>() + 350 * pos.count<KNIGHT>() + 400 * pos.count<BISHOP>()
                 + 640 * pos.count<ROOK>() + 1200 * pos.count<QUEEN>();

    v = (nnue * (34300 + material) + optimism * (4400 + material)) / 36672;

    // Damp down the evaluation linearly when shuffling
    v -= v * pos.rule50_count() / 212;

    // SFnps Begin //
    if((NNUE::RandomEval) || (NNUE::WaitMs))
    {
      // waitms millisecs
      std::this_thread::sleep_for(std::chrono::milliseconds(NNUE::WaitMs));

      // RandomEval
      static thread_local std::mt19937_64 rng = [](){return std::mt19937_64(std::time(0));}();
      std::normal_distribution<float> d(0.0, PawnValue);
      float r = d(rng);
      r = std::clamp<float>(r, VALUE_TB_LOSS_IN_MAX_PLY + 1, VALUE_TB_WIN_IN_MAX_PLY - 1);
      v = (NNUE::RandomEval * Value(r) + (100 - NNUE::RandomEval) * v) / 100;
    }
    // SFnps End //

    // Guarantee evaluation does not hit the tablebase range
    v = std::clamp(v, VALUE_TB_LOSS_IN_MAX_PLY + 1, VALUE_TB_WIN_IN_MAX_PLY - 1);

    return v;
}

// Like evaluate(), but instead of returning a value, it returns
// a string (suitable for outputting to stdout) that contains the detailed
// descriptions and values of each evaluation term. Useful for debugging.
// Trace scores are from white's point of view
std::string Eval::trace(Position& pos, const Eval::NNUE::Networks& networks) {

    if (pos.checkers())
        return "Final evaluation: none (in check)";

    auto caches = std::make_unique<Eval::NNUE::AccumulatorCaches>(networks);

    std::stringstream ss;
    ss << std::showpoint << std::noshowpos << std::fixed << std::setprecision(2);
    ss << '\n' << NNUE::trace(pos, networks, *caches) << '\n';

    ss << std::showpoint << std::showpos << std::fixed << std::setprecision(2) << std::setw(15);

    auto [psqt, positional] = networks.big.evaluate(pos, &caches->big);
    Value v                 = psqt + positional;
    v                       = pos.side_to_move() == WHITE ? v : -v;
    ss << "NNUE evaluation        " << 0.01 * UCIEngine::to_cp(v, pos) << " (white side)\n";

    v = evaluate(networks, pos, *caches, VALUE_ZERO);
    v = pos.side_to_move() == WHITE ? v : -v;
    ss << "Final evaluation       " << 0.01 * UCIEngine::to_cp(v, pos) << " (white side)";
    ss << " [with scaled NNUE, ...]";
    ss << "\n";

    return ss.str();
}

}  // namespace Stockfish<|MERGE_RESOLUTION|>--- conflicted
+++ resolved
@@ -55,12 +55,7 @@
 
 bool Eval::use_smallnet(const Position& pos) {
     int simpleEval = simple_eval(pos, pos.side_to_move());
-<<<<<<< HEAD
-    return std::abs(simpleEval) > 992 + 10 * pos.count<PAWN>();
-=======
-    int pawnCount  = pos.count<PAWN>();
-    return std::abs(simpleEval) > 3 * PawnValue + 5 * pawnCount * pawnCount / 16;
->>>>>>> 64c7591c
+    return std::abs(simpleEval) > 3 * PawnValue;
 }
 
 // Evaluate is the evaluator for the outer world. It returns a static evaluation
@@ -73,13 +68,7 @@
     assert(!pos.checkers());
 
     int  simpleEval = simple_eval(pos, pos.side_to_move());
-<<<<<<< HEAD
-    bool smallNet   = use_smallnet(pos);
-=======
     bool smallNet   = (Stockfish::Eval::smallNetOn || use_smallnet(pos));
-   
-    int  nnueComplexity;
->>>>>>> 64c7591c
     int  v;
 
     auto [psqt, positional] = smallNet ? networks.small.evaluate(pos, &caches.small)
@@ -89,20 +78,8 @@
     Value         nnue           = ((128 - delta) * psqt + (128 + delta) * positional) / 128;
     int           nnueComplexity = std::abs(psqt - positional);
 
-<<<<<<< HEAD
-    // Re-evaluate the position when higher eval accuracy is worth the time spent
-    if (smallNet && (nnue * simpleEval < 0 || std::abs(nnue) < 250))
-    {
-        std::tie(psqt, positional) = networks.big.evaluate(pos, &caches.big);
-        nnue                       = ((128 - delta) * psqt + (128 + delta) * positional) / 128;
-        nnueComplexity             = std::abs(psqt - positional);
-        smallNet                   = false;
-    }
-
-=======
     // NO FALLBACK from SFNNv5 net
   
->>>>>>> 64c7591c
     // Blend optimism and eval with nnue complexity
     optimism += optimism * nnueComplexity / 470;
     nnue -= nnue * nnueComplexity / 20000;
