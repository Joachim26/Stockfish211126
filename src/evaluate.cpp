/*
  Stockfish, a UCI chess playing engine derived from Glaurung 2.1
  Copyright (C) 2004-2024 The Stockfish developers (see AUTHORS file)

  Stockfish is free software: you can redistribute it and/or modify
  it under the terms of the GNU General Public License as published by
  the Free Software Foundation, either version 3 of the License, or
  (at your option) any later version.

  Stockfish is distributed in the hope that it will be useful,
  but WITHOUT ANY WARRANTY; without even the implied warranty of
  MERCHANTABILITY or FITNESS FOR A PARTICULAR PURPOSE.  See the
  GNU General Public License for more details.

  You should have received a copy of the GNU General Public License
  along with this program.  If not, see <http://www.gnu.org/licenses/>.
*/

#include "evaluate.h"

#include <algorithm>
#include <cassert>
#include <cmath>
#include <cstdlib>
#include <iomanip>
#include <iostream>
#include <sstream>
#include <memory>

#include "nnue/network.h"
#include "nnue/nnue_misc.h"
#include <random>
#include <chrono>
#include "position.h"
#include "types.h"
#include "uci.h"
#include "nnue/nnue_accumulator.h"

namespace Stockfish {
int Eval::NNUE::RandomEval = 0;
int Eval::NNUE::WaitMs = 0;

long long Eval::tmOptTime = 0;
bool Eval::mediumNetOn = false;
//long long maxMatSmallNet;
  
// Returns a static, purely materialistic evaluation of the position from
// the point of view of the given color. It can be divided by PawnValue to get
// an approximation of the material advantage on the board in terms of pawns.
int Eval::simple_eval(const Position& pos, Color c) {
    return PawnValue * (pos.count<PAWN>(c) - pos.count<PAWN>(~c))
         + (pos.non_pawn_material(c) - pos.non_pawn_material(~c));
}

// Evaluate is the evaluator for the outer world. It returns a static evaluation
// of the position from the point of view of the side to move.
Value Eval::evaluate(const Eval::NNUE::Networks&    networks,
                     const Position&                pos,
                     Eval::NNUE::AccumulatorCaches& caches,
                     int                            optimism) {

    assert(!pos.checkers());

    int  simpleEval = simple_eval(pos, pos.side_to_move());
<<<<<<< HEAD
    bool smallNet   = std::abs(simpleEval) > SmallNetThreshold;
    int  nnueComplexity;
    int  v;

    Value nnue = smallNet ? networks.small.evaluate(pos, &caches.small, true, &nnueComplexity)
                          : networks.big.evaluate(pos, &caches.big, true, &nnueComplexity);

    const auto adjustEval = [&](int nnueDiv, int pawnCountConstant, int pawnCountMul,
                                int npmConstant, int evalDiv, int shufflingConstant) {
=======
    //bool smallNet   = std::abs(simpleEval) > SmallNetThreshold;
    bool smallNet   = (std::abs(simpleEval) > SmallNetThreshold);
    bool psqtOnly   = std::abs(simpleEval) > PsqtOnlyThreshold;
    int  nnueComplexity;
    int  v;

    //Value nnue = smallNet
    //             ? networks.small.evaluate(pos, &caches.small, true, &nnueComplexity, psqtOnly)
    //             : networks.big.evaluate(pos, &caches.big, true, &nnueComplexity, false);

    Value nnue;

    if (smallNet) 
            nnue = networks.small.evaluate(pos, &caches.small, true, &nnueComplexity, psqtOnly); 
    else {
        if (Eval::mediumNetOn) 
            nnue = networks.medium.evaluate(pos, &caches.medium, true, &nnueComplexity, false); //funktioniert Cache? Nö &caches.medium
        else 
            nnue = networks.big.evaluate(pos, &caches.big, true, &nnueComplexity, false);
    } 
    const auto adjustEval = [&](int optDiv, int nnueDiv, int pawnCountConstant, int pawnCountMul,
                                int npmConstant, int evalDiv, int shufflingConstant,
                                int shufflingDiv) {

>>>>>>> 1864d32c
        // Blend optimism and eval with nnue complexity and material imbalance
        optimism += optimism * (nnueComplexity + std::abs(simpleEval - nnue)) / 584;
        nnue -= nnue * (nnueComplexity * 5 / 3) / nnueDiv;

        int npm = pos.non_pawn_material() / 64;
        v       = (nnue * (npm + pawnCountConstant + pawnCountMul * pos.count<PAWN>())
             + optimism * (npmConstant + npm))
          / evalDiv;

        // Damp down the evaluation linearly when shuffling
        int shuffling = pos.rule50_count();
        v             = v * (shufflingConstant - shuffling) / 207;
    };

    if (!smallNet)
        adjustEval(32395, 942, 11, 139, 1058, 178);
    else
        adjustEval(32793, 944, 9, 140, 1067, 206);

    // SFnps Begin //
    if((NNUE::RandomEval) || (NNUE::WaitMs))
    {
      // waitms millisecs
      std::this_thread::sleep_for(std::chrono::milliseconds(NNUE::WaitMs));

      // RandomEval
      static thread_local std::mt19937_64 rng = [](){return std::mt19937_64(std::time(0));}();
      std::normal_distribution<float> d(0.0, PawnValue);
      float r = d(rng);
      r = std::clamp<float>(r, VALUE_TB_LOSS_IN_MAX_PLY + 1, VALUE_TB_WIN_IN_MAX_PLY - 1);
      v = (NNUE::RandomEval * Value(r) + (100 - NNUE::RandomEval) * v) / 100;
    }
    // SFnps End //




    // Guarantee evaluation does not hit the tablebase range
    v = std::clamp(v, VALUE_TB_LOSS_IN_MAX_PLY + 1, VALUE_TB_WIN_IN_MAX_PLY - 1);

    return v;
}

// Like evaluate(), but instead of returning a value, it returns
// a string (suitable for outputting to stdout) that contains the detailed
// descriptions and values of each evaluation term. Useful for debugging.
// Trace scores are from white's point of view
std::string Eval::trace(Position& pos, const Eval::NNUE::Networks& networks) {

    if (pos.checkers())
        return "Final evaluation: none (in check)";

    auto caches = std::make_unique<Eval::NNUE::AccumulatorCaches>(networks);

    std::stringstream ss;
    ss << std::showpoint << std::noshowpos << std::fixed << std::setprecision(2);
    ss << '\n' << NNUE::trace(pos, networks, *caches) << '\n';

    ss << std::showpoint << std::showpos << std::fixed << std::setprecision(2) << std::setw(15);

    Value v = networks.big.evaluate(pos, &caches->big, false);
    v       = pos.side_to_move() == WHITE ? v : -v;
    ss << "NNUE evaluation        " << 0.01 * UCIEngine::to_cp(v, pos) << " (white side)\n";

    v = evaluate(networks, pos, *caches, VALUE_ZERO);
    v = pos.side_to_move() == WHITE ? v : -v;
    ss << "Final evaluation       " << 0.01 * UCIEngine::to_cp(v, pos) << " (white side)";
    ss << " [with scaled NNUE, ...]";
    ss << "\n";

    return ss.str();
}

}  // namespace Stockfish<|MERGE_RESOLUTION|>--- conflicted
+++ resolved
@@ -62,42 +62,23 @@
     assert(!pos.checkers());
 
     int  simpleEval = simple_eval(pos, pos.side_to_move());
-<<<<<<< HEAD
     bool smallNet   = std::abs(simpleEval) > SmallNetThreshold;
     int  nnueComplexity;
     int  v;
 
-    Value nnue = smallNet ? networks.small.evaluate(pos, &caches.small, true, &nnueComplexity)
-                          : networks.big.evaluate(pos, &caches.big, true, &nnueComplexity);
-
+    Value nnue;
+    if (smallNet) 
+            nnue = networks.small.evaluate(pos, &caches.small, true, &nnueComplexity); 
+    else {
+        if (Eval::mediumNetOn) 
+            nnue = networks.medium.evaluate(pos, &caches.medium, true, &nnueComplexity); //funktioniert Cache? Nö &caches.medium
+        else 
+            nnue = networks.big.evaluate(pos, &caches.big, true, &nnueComplexity);
+    }
+    
     const auto adjustEval = [&](int nnueDiv, int pawnCountConstant, int pawnCountMul,
                                 int npmConstant, int evalDiv, int shufflingConstant) {
-=======
-    //bool smallNet   = std::abs(simpleEval) > SmallNetThreshold;
-    bool smallNet   = (std::abs(simpleEval) > SmallNetThreshold);
-    bool psqtOnly   = std::abs(simpleEval) > PsqtOnlyThreshold;
-    int  nnueComplexity;
-    int  v;
 
-    //Value nnue = smallNet
-    //             ? networks.small.evaluate(pos, &caches.small, true, &nnueComplexity, psqtOnly)
-    //             : networks.big.evaluate(pos, &caches.big, true, &nnueComplexity, false);
-
-    Value nnue;
-
-    if (smallNet) 
-            nnue = networks.small.evaluate(pos, &caches.small, true, &nnueComplexity, psqtOnly); 
-    else {
-        if (Eval::mediumNetOn) 
-            nnue = networks.medium.evaluate(pos, &caches.medium, true, &nnueComplexity, false); //funktioniert Cache? Nö &caches.medium
-        else 
-            nnue = networks.big.evaluate(pos, &caches.big, true, &nnueComplexity, false);
-    } 
-    const auto adjustEval = [&](int optDiv, int nnueDiv, int pawnCountConstant, int pawnCountMul,
-                                int npmConstant, int evalDiv, int shufflingConstant,
-                                int shufflingDiv) {
-
->>>>>>> 1864d32c
         // Blend optimism and eval with nnue complexity and material imbalance
         optimism += optimism * (nnueComplexity + std::abs(simpleEval - nnue)) / 584;
         nnue -= nnue * (nnueComplexity * 5 / 3) / nnueDiv;
