/* 
  Stockfish, a UCI chess playing engine derived from Glaurung 2.1
  Copyright (C) 2004-2024 The Stockfish developers (see AUTHORS file)

  Stockfish is free software: you can redistribute it and/or modify
  it under the terms of the GNU General Public License as published by
  the Free Software Foundation, either version 3 of the License, or
  (at your option) any later version.

  Stockfish is distributed in the hope that it will be useful,
  but WITHOUT ANY WARRANTY; without even the implied warranty of
  MERCHANTABILITY or FITNESS FOR A PARTICULAR PURPOSE.  See the
  GNU General Public License for more details.

  You should have received a copy of the GNU General Public License
  along with this program.  If not, see <http://www.gnu.org/licenses/>.
*/

#include "evaluate.h"

#include <algorithm>
#include <cassert>
#include <cmath>
#include <cstdlib>
#include <iomanip>
#include <iostream>
#include <memory>
<<<<<<< HEAD
#include <sstream>
#include <tuple>

=======
>>>>>>> b8fe5b7b
#include "nnue/network.h"
#include "nnue/nnue_misc.h"
#include <random>
#include <chrono>
#include "position.h"
#include "types.h"
#include "uci.h"
#include "nnue/nnue_accumulator.h"

namespace Stockfish {
// Returns a static, purely materialistic evaluation of the position from
// the point of view of the given color. It can be divided by PawnValue to get
// an approximation of the material advantage on the board in terms of pawns.
int Eval::simple_eval(const Position& pos, Color c) {
    return PawnValue * (pos.count<PAWN>(c) - pos.count<PAWN>(~c))
         + (pos.non_pawn_material(c) - pos.non_pawn_material(~c));
}

bool Eval::use_smallnet(const Position& pos) {
    int simpleEval = simple_eval(pos, pos.side_to_move());
    return std::abs(simpleEval) > 992 + 10 * pos.count<PAWN>();
}

int Eval::NNUE::RandomEval = 0;
int Eval::NNUE::WaitMs = 0;  

// Evaluate is the evaluator for the outer world. It returns a static evaluation
// of the position from the point of view of the side to move.
Value Eval::evaluate(const Eval::NNUE::Networks&    networks,
                     const Position&                pos,
                     Eval::NNUE::AccumulatorCaches& caches,
                     int                            optimism) {

    assert(!pos.checkers());

    int  simpleEval = simple_eval(pos, pos.side_to_move());
    bool smallNet   = use_smallnet(pos);
    int  v;

    auto [psqt, positional] = smallNet ? networks.small.evaluate(pos, &caches.small)
                                       : networks.big.evaluate(pos, &caches.big);

    constexpr int delta          = 3;
    Value         nnue           = ((128 - delta) * psqt + (128 + delta) * positional) / 128;
    int           nnueComplexity = std::abs(psqt - positional);

    // Re-evaluate the position when higher eval accuracy is worth the time spent
    if (smallNet && (nnue * simpleEval < 0 || std::abs(nnue) < 250))
    {
        std::tie(psqt, positional) = networks.big.evaluate(pos, &caches.big);
        nnue                       = ((128 - delta) * psqt + (128 + delta) * positional) / 128;
        nnueComplexity             = std::abs(psqt - positional);
        smallNet                   = false;
    }

    // Blend optimism and eval with nnue complexity
    optimism += optimism * nnueComplexity / 470;
    nnue -= nnue * nnueComplexity / 20000;

    int material = 300 * pos.count<PAWN>() + 350 * pos.count<KNIGHT>() + 400 * pos.count<BISHOP>()
                 + 640 * pos.count<ROOK>() + 1200 * pos.count<QUEEN>();

    v = (nnue * (34300 + material) + optimism * (4400 + material)) / 36672;

    // Damp down the evaluation linearly when shuffling
    v -= v * pos.rule50_count() / 212;

    // SFnps Begin //
    if((NNUE::RandomEval) || (NNUE::WaitMs))
    {
      // waitms millisecs
      std::this_thread::sleep_for(std::chrono::milliseconds(NNUE::WaitMs));

      // RandomEval
      static thread_local std::mt19937_64 rng = [](){return std::mt19937_64(std::time(0));}();
      std::normal_distribution<float> d(0.0, PawnValue);
      float r = d(rng);
      r = std::clamp<float>(r, VALUE_TB_LOSS_IN_MAX_PLY + 1, VALUE_TB_WIN_IN_MAX_PLY - 1);
      v = (NNUE::RandomEval * Value(r) + (100 - NNUE::RandomEval) * v) / 100;
    }
    // SFnps End //




    // Guarantee evaluation does not hit the tablebase range
    v = std::clamp(v, VALUE_TB_LOSS_IN_MAX_PLY + 1, VALUE_TB_WIN_IN_MAX_PLY - 1);

    return v;
}

// Like evaluate(), but instead of returning a value, it returns
// a string (suitable for outputting to stdout) that contains the detailed
// descriptions and values of each evaluation term. Useful for debugging.
// Trace scores are from white's point of view
std::string Eval::trace(Position& pos, const Eval::NNUE::Networks& networks) {

    if (pos.checkers())
        return "Final evaluation: none (in check)";

    auto caches = std::make_unique<Eval::NNUE::AccumulatorCaches>(networks);

    std::stringstream ss;
    ss << std::showpoint << std::noshowpos << std::fixed << std::setprecision(2);
    ss << '\n' << NNUE::trace(pos, networks, *caches) << '\n';

    ss << std::showpoint << std::showpos << std::fixed << std::setprecision(2) << std::setw(15);

    auto [psqt, positional] = networks.big.evaluate(pos, &caches->big);
    Value v                 = psqt + positional;
    v                       = pos.side_to_move() == WHITE ? v : -v;
    ss << "NNUE evaluation        " << 0.01 * UCIEngine::to_cp(v, pos) << " (white side)\n";

    v = evaluate(networks, pos, *caches, VALUE_ZERO);
    v = pos.side_to_move() == WHITE ? v : -v;
    ss << "Final evaluation       " << 0.01 * UCIEngine::to_cp(v, pos) << " (white side)";
    ss << " [with scaled NNUE, ...]";
    ss << "\n";

    return ss.str();
}

}  // namespace Stockfish<|MERGE_RESOLUTION|>--- conflicted
+++ resolved
@@ -25,12 +25,9 @@
 #include <iomanip>
 #include <iostream>
 #include <memory>
-<<<<<<< HEAD
+
 #include <sstream>
 #include <tuple>
-
-=======
->>>>>>> b8fe5b7b
 #include "nnue/network.h"
 #include "nnue/nnue_misc.h"
 #include <random>
