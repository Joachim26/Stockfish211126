--- conflicted
+++ resolved
@@ -67,26 +67,17 @@
 
     assert(!pos.checkers());
 
-<<<<<<< HEAD
-    bool smallNet           = use_smallnet(pos);
-=======
-    bool smallNet   = (Stockfish::Eval::smallNetOn || use_smallnet(pos));
+    bool smallNet           = (Stockfish::Eval::smallNetOn || use_smallnet(pos));
     int  v;
 
->>>>>>> fe7df296
     auto [psqt, positional] = smallNet ? networks.small.evaluate(pos, &caches.small)
                                        : networks.big.evaluate(pos, &caches.big);
 
     Value nnue = (125 * psqt + 131 * positional) / 128;
 
-<<<<<<< HEAD
-    // Re-evaluate the position when higher eval accuracy is worth the time spent
-    if (smallNet && (std::abs(nnue) < 236))
-=======
     // For v9.5 DO NOT re-evaluate the position when higher eval accuracy is worth the time spent
     /*
     if (smallNet && (nnue * psqt < 0 || std::abs(nnue) < 227))
->>>>>>> fe7df296
     {
         std::tie(psqt, positional) = networks.big.evaluate(pos, &caches.big);
         nnue                       = (125 * psqt + 131 * positional) / 128;
