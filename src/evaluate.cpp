/*
  Stockfish, a UCI chess playing engine derived from Glaurung 2.1
  Copyright (C) 2004-2024 The Stockfish developers (see AUTHORS file)

  Stockfish is free software: you can redistribute it and/or modify
  it under the terms of the GNU General Public License as published by
  the Free Software Foundation, either version 3 of the License, or
  (at your option) any later version.

  Stockfish is distributed in the hope that it will be useful,
  but WITHOUT ANY WARRANTY; without even the implied warranty of
  MERCHANTABILITY or FITNESS FOR A PARTICULAR PURPOSE.  See the
  GNU General Public License for more details.

  You should have received a copy of the GNU General Public License
  along with this program.  If not, see <http://www.gnu.org/licenses/>.
*/

#include "evaluate.h"

#include <algorithm>
#include <cassert>
#include <cmath>
#include <cstdlib>
#include <iomanip>
#include <iostream>
#include <memory>
#include <sstream>
#include <tuple>

#include "nnue/network.h"
#include "nnue/nnue_misc.h"
#include <random>
#include <chrono>
#include "position.h"
#include "types.h"
#include "uci.h"
#include "nnue/nnue_accumulator.h"

namespace Stockfish {
int Eval::NNUE::RandomEval = 0;
int Eval::NNUE::WaitMs = 0;

long long Eval::tmOptTime = 0;
bool Eval::smallNetOn = false;
//long long maxMatSmallNet;
  
// Returns a static, purely materialistic evaluation of the position from
// the point of view of the given color. It can be divided by PawnValue to get
// an approximation of the material advantage on the board in terms of pawns.
int Eval::simple_eval(const Position& pos, Color c) {
    return PawnValue * (pos.count<PAWN>(c) - pos.count<PAWN>(~c))
         + (pos.non_pawn_material(c) - pos.non_pawn_material(~c));
}

bool Eval::use_smallnet(const Position& pos) {
    int simpleEval = simple_eval(pos, pos.side_to_move());
    return std::abs(simpleEval) > 3 * PawnValue;
}

// Evaluate is the evaluator for the outer world. It returns a static evaluation
// of the position from the point of view of the side to move.
Value Eval::evaluate(const Eval::NNUE::Networks&    networks,
                     const Position&                pos,
                     Eval::NNUE::AccumulatorCaches& caches,
                     int                            optimism) {

    assert(!pos.checkers());

<<<<<<< HEAD
    bool smallNet = use_smallnet(pos);
=======
    int  simpleEval = simple_eval(pos, pos.side_to_move());
    bool smallNet   = (Stockfish::Eval::smallNetOn || use_smallnet(pos));
>>>>>>> 7b469bfb
    int  v;

    auto [psqt, positional] = smallNet ? networks.small.evaluate(pos, &caches.small)
                                       : networks.big.evaluate(pos, &caches.big);

    Value nnue = (125 * psqt + 131 * positional) / 128;

<<<<<<< HEAD
    // Re-evaluate the position when higher eval accuracy is worth the time spent
    if (smallNet && (nnue * psqt < 0 || std::abs(nnue) < 227))
=======
    // For v9.5 DO NOT re-evaluate the position when higher eval accuracy is worth the time spent
    /*
    if (smallNet && (nnue * simpleEval < 0 || std::abs(nnue) < 227))
>>>>>>> 7b469bfb
    {
        std::tie(psqt, positional) = networks.big.evaluate(pos, &caches.big);
        nnue                       = (125 * psqt + 131 * positional) / 128;
        smallNet                   = false;
    }
    */

    // Blend optimism and eval with nnue complexity
    int nnueComplexity = std::abs(psqt - positional);
    optimism += optimism * nnueComplexity / (smallNet ? 433 : 453);
    nnue -= nnue * nnueComplexity / (smallNet ? 18815 : 17864);

    int material = (smallNet ? 553 : 532) * pos.count<PAWN>() + pos.non_pawn_material();
    v = (nnue * (73921 + material) + optimism * (8112 + material)) / (smallNet ? 68104 : 74715);

    // Evaluation grain (to get more alpha-beta cuts) with randomization (for robustness)
    v = (v / 16) * 16 - 1 + (pos.key() & 0x2);

    // Damp down the evaluation linearly when shuffling
    v -= v * pos.rule50_count() / 212;

    // SFnps Begin //
    if((NNUE::RandomEval) || (NNUE::WaitMs))
    {
      // waitms millisecs
      std::this_thread::sleep_for(std::chrono::milliseconds(NNUE::WaitMs));

      // RandomEval
      static thread_local std::mt19937_64 rng = [](){return std::mt19937_64(std::time(0));}();
      std::normal_distribution<float> d(0.0, PawnValue);
      float r = d(rng);
      r = std::clamp<float>(r, VALUE_TB_LOSS_IN_MAX_PLY + 1, VALUE_TB_WIN_IN_MAX_PLY - 1);
      v = (NNUE::RandomEval * Value(r) + (100 - NNUE::RandomEval) * v) / 100;
    }
    // SFnps End //

    // Guarantee evaluation does not hit the tablebase range
    v = std::clamp(v, VALUE_TB_LOSS_IN_MAX_PLY + 1, VALUE_TB_WIN_IN_MAX_PLY - 1);

    return v;
}

// Like evaluate(), but instead of returning a value, it returns
// a string (suitable for outputting to stdout) that contains the detailed
// descriptions and values of each evaluation term. Useful for debugging.
// Trace scores are from white's point of view
std::string Eval::trace(Position& pos, const Eval::NNUE::Networks& networks) {

    if (pos.checkers())
        return "Final evaluation: none (in check)";

    auto caches = std::make_unique<Eval::NNUE::AccumulatorCaches>(networks);

    std::stringstream ss;
    ss << std::showpoint << std::noshowpos << std::fixed << std::setprecision(2);
    ss << '\n' << NNUE::trace(pos, networks, *caches) << '\n';

    ss << std::showpoint << std::showpos << std::fixed << std::setprecision(2) << std::setw(15);

    auto [psqt, positional] = networks.big.evaluate(pos, &caches->big);
    Value v                 = psqt + positional;
    v                       = pos.side_to_move() == WHITE ? v : -v;
    ss << "NNUE evaluation        " << 0.01 * UCIEngine::to_cp(v, pos) << " (white side)\n";

    v = evaluate(networks, pos, *caches, VALUE_ZERO);
    v = pos.side_to_move() == WHITE ? v : -v;
    ss << "Final evaluation       " << 0.01 * UCIEngine::to_cp(v, pos) << " (white side)";
    ss << " [with scaled NNUE, ...]";
    ss << "\n";

    return ss.str();
}

}  // namespace Stockfish<|MERGE_RESOLUTION|>--- conflicted
+++ resolved
@@ -67,12 +67,7 @@
 
     assert(!pos.checkers());
 
-<<<<<<< HEAD
-    bool smallNet = use_smallnet(pos);
-=======
-    int  simpleEval = simple_eval(pos, pos.side_to_move());
     bool smallNet   = (Stockfish::Eval::smallNetOn || use_smallnet(pos));
->>>>>>> 7b469bfb
     int  v;
 
     auto [psqt, positional] = smallNet ? networks.small.evaluate(pos, &caches.small)
@@ -80,14 +75,9 @@
 
     Value nnue = (125 * psqt + 131 * positional) / 128;
 
-<<<<<<< HEAD
-    // Re-evaluate the position when higher eval accuracy is worth the time spent
-    if (smallNet && (nnue * psqt < 0 || std::abs(nnue) < 227))
-=======
     // For v9.5 DO NOT re-evaluate the position when higher eval accuracy is worth the time spent
     /*
-    if (smallNet && (nnue * simpleEval < 0 || std::abs(nnue) < 227))
->>>>>>> 7b469bfb
+    if (smallNet && (nnue * psqt < 0 || std::abs(nnue) < 227))
     {
         std::tie(psqt, positional) = networks.big.evaluate(pos, &caches.big);
         nnue                       = (125 * psqt + 131 * positional) / 128;
