--- conflicted
+++ resolved
@@ -62,13 +62,8 @@
     assert(!pos.checkers());
 
     int  simpleEval = simple_eval(pos, pos.side_to_move());
-<<<<<<< HEAD
-    bool smallNet   = std::abs(simpleEval) > SmallNetThreshold;
-=======
-    //bool smallNet   = std::abs(simpleEval) > SmallNetThreshold;
     bool smallNet   = (Stockfish::Eval::smallNetOn || (std::abs(simpleEval) > SmallNetThreshold));
-    bool psqtOnly   = std::abs(simpleEval) > PsqtOnlyThreshold;
->>>>>>> 9b342fa2
+   
     int  nnueComplexity;
     int  v;
 
