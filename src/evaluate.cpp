--- conflicted
+++ resolved
@@ -26,10 +26,8 @@
 #include <iostream>
 #include <sstream>
 
-<<<<<<< HEAD
 #include "nnue/network.h"
 #include "nnue/nnue_misc.h"
-=======
 #include <random>
 #include <chrono>
 
@@ -37,15 +35,12 @@
 #include "misc.h"
 #include "nnue/evaluate_nnue.h"
 #include "nnue/nnue_architecture.h"
->>>>>>> 78f1d179
 #include "position.h"
 #include "types.h"
 #include "uci.h"
 
 namespace Stockfish {
 
-<<<<<<< HEAD
-=======
 namespace Eval {
 
 int NNUE::RandomEval = 0;
@@ -164,7 +159,6 @@
 }
 }
 
->>>>>>> 78f1d179
 // Returns a static, purely materialistic evaluation of the position from
 // the point of view of the given color. It can be divided by PawnValue to get
 // an approximation of the material advantage on the board in terms of pawns.
