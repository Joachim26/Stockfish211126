--- conflicted
+++ resolved
@@ -62,12 +62,10 @@
     assert(!pos.checkers());
 
     int  simpleEval = simple_eval(pos, pos.side_to_move());
-<<<<<<< HEAD
-    bool smallNet   = std::abs(simpleEval) > SmallNetThreshold + 6 * pos.count<PAWN>();
-=======
-    bool smallNet   = (Stockfish::Eval::smallNetOn || (std::abs(simpleEval) > SmallNetThreshold));
+
+    bool smallNet   = (Stockfish::Eval::smallNetOn 
+                       || (std::abs(simpleEval) > SmallNetThreshold + 6 * pos.count<PAWN>()));
    
->>>>>>> 2582c0c1
     int  nnueComplexity;
     int  v;
 
