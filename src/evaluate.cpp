/*
  Stockfish, a UCI chess playing engine derived from Glaurung 2.1
  Copyright (C) 2004-2024 The Stockfish developers (see AUTHORS file)

  Stockfish is free software: you can redistribute it and/or modify
  it under the terms of the GNU General Public License as published by
  the Free Software Foundation, either version 3 of the License, or
  (at your option) any later version.

  Stockfish is distributed in the hope that it will be useful,
  but WITHOUT ANY WARRANTY; without even the implied warranty of
  MERCHANTABILITY or FITNESS FOR A PARTICULAR PURPOSE.  See the
  GNU General Public License for more details.

  You should have received a copy of the GNU General Public License
  along with this program.  If not, see <http://www.gnu.org/licenses/>.
*/

#include "evaluate.h"

#include <algorithm>
#include <cassert>
#include <cmath>
#include <cstdlib>
#include <iomanip>
#include <iostream>
#include <sstream>
#include <memory>

#include "nnue/network.h"
#include "nnue/nnue_misc.h"
#include <random>
#include <chrono>
#include "position.h"
#include "types.h"
#include "uci.h"
#include "nnue/nnue_accumulator.h"

namespace Stockfish {
// Returns a static, purely materialistic evaluation of the position from
// the point of view of the given color. It can be divided by PawnValue to get
// an approximation of the material advantage on the board in terms of pawns.
int Eval::simple_eval(const Position& pos, Color c) {
    return PawnValue * (pos.count<PAWN>(c) - pos.count<PAWN>(~c))
         + (pos.non_pawn_material(c) - pos.non_pawn_material(~c));
}
<<<<<<< HEAD

bool Eval::use_smallnet(const Position& pos) {
    int simpleEval = simple_eval(pos, pos.side_to_move());
    return std::abs(simpleEval) > 1126 + 6 * pos.count<PAWN>();
}
=======
int Eval::NNUE::RandomEval = 0;
int Eval::NNUE::WaitMs = 0;  
>>>>>>> a60ea9e6

// Evaluate is the evaluator for the outer world. It returns a static evaluation
// of the position from the point of view of the side to move.
Value Eval::evaluate(const Eval::NNUE::Networks&    networks,
                     const Position&                pos,
                     Eval::NNUE::AccumulatorCaches& caches,
                     int                            optimism) {

    assert(!pos.checkers());

    int  simpleEval = simple_eval(pos, pos.side_to_move());
    bool smallNet   = use_smallnet(pos);
    int  nnueComplexity;
    int  v;

    Value nnue = smallNet ? networks.small.evaluate(pos, &caches.small, true, &nnueComplexity)
                          : networks.big.evaluate(pos, &caches.big, true, &nnueComplexity);

    if (smallNet && (nnue * simpleEval < 0 || std::abs(nnue) < 500))
    {
        nnue     = networks.big.evaluate(pos, &caches.big, true, &nnueComplexity);
        smallNet = false;
    }

    const auto adjustEval = [&](int shufflingConstant) {
        // Blend optimism and eval with nnue complexity and material imbalance
        optimism += optimism * (nnueComplexity + std::abs(simpleEval - nnue)) / 584;
        nnue -= nnue * (nnueComplexity * 5 / 3) / 32395;

        int npm = pos.non_pawn_material() / 64;
        v       = (nnue * (npm + 943 + 11 * pos.count<PAWN>()) + optimism * (npm + 140)) / 1058;

        // Damp down the evaluation linearly when shuffling
        int shuffling = pos.rule50_count();
        v             = v * (shufflingConstant - shuffling) / 207;
    };

    if (!smallNet)
        adjustEval(178);
    else
        adjustEval(206);

    // SFnps Begin //
    if((NNUE::RandomEval) || (NNUE::WaitMs))
    {
      // waitms millisecs
      std::this_thread::sleep_for(std::chrono::milliseconds(NNUE::WaitMs));

      // RandomEval
      static thread_local std::mt19937_64 rng = [](){return std::mt19937_64(std::time(0));}();
      std::normal_distribution<float> d(0.0, PawnValue);
      float r = d(rng);
      r = std::clamp<float>(r, VALUE_TB_LOSS_IN_MAX_PLY + 1, VALUE_TB_WIN_IN_MAX_PLY - 1);
      v = (NNUE::RandomEval * Value(r) + (100 - NNUE::RandomEval) * v) / 100;
    }
    // SFnps End //




    // Guarantee evaluation does not hit the tablebase range
    v = std::clamp(v, VALUE_TB_LOSS_IN_MAX_PLY + 1, VALUE_TB_WIN_IN_MAX_PLY - 1);

    return v;
}

// Like evaluate(), but instead of returning a value, it returns
// a string (suitable for outputting to stdout) that contains the detailed
// descriptions and values of each evaluation term. Useful for debugging.
// Trace scores are from white's point of view
std::string Eval::trace(Position& pos, const Eval::NNUE::Networks& networks) {

    if (pos.checkers())
        return "Final evaluation: none (in check)";

    auto caches = std::make_unique<Eval::NNUE::AccumulatorCaches>(networks);

    std::stringstream ss;
    ss << std::showpoint << std::noshowpos << std::fixed << std::setprecision(2);
    ss << '\n' << NNUE::trace(pos, networks, *caches) << '\n';

    ss << std::showpoint << std::showpos << std::fixed << std::setprecision(2) << std::setw(15);

    Value v = networks.big.evaluate(pos, &caches->big, false);
    v       = pos.side_to_move() == WHITE ? v : -v;
    ss << "NNUE evaluation        " << 0.01 * UCIEngine::to_cp(v, pos) << " (white side)\n";

    v = evaluate(networks, pos, *caches, VALUE_ZERO);
    v = pos.side_to_move() == WHITE ? v : -v;
    ss << "Final evaluation       " << 0.01 * UCIEngine::to_cp(v, pos) << " (white side)";
    ss << " [with scaled NNUE, ...]";
    ss << "\n";

    return ss.str();
}

}  // namespace Stockfish<|MERGE_RESOLUTION|>--- conflicted
+++ resolved
@@ -44,16 +44,14 @@
     return PawnValue * (pos.count<PAWN>(c) - pos.count<PAWN>(~c))
          + (pos.non_pawn_material(c) - pos.non_pawn_material(~c));
 }
-<<<<<<< HEAD
 
 bool Eval::use_smallnet(const Position& pos) {
     int simpleEval = simple_eval(pos, pos.side_to_move());
     return std::abs(simpleEval) > 1126 + 6 * pos.count<PAWN>();
 }
-=======
+  
 int Eval::NNUE::RandomEval = 0;
 int Eval::NNUE::WaitMs = 0;  
->>>>>>> a60ea9e6
 
 // Evaluate is the evaluator for the outer world. It returns a static evaluation
 // of the position from the point of view of the side to move.
