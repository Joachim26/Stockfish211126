--- conflicted
+++ resolved
@@ -83,13 +83,8 @@
                                  : networks.big.evaluate(pos, &caches.big, true, &nnueComplexity);
         smallNet = false;
     }
-<<<<<<< HEAD
 
     const auto adjustEval = [&](int pawnCountMul, int shufflingConstant) {
-=======
-    
-    const auto adjustEval = [&](int nnueDiv, int pawnCountMul, int shufflingConstant) {  
->>>>>>> a7145d6e
         // Blend optimism and eval with nnue complexity and material imbalance
         optimism += optimism * (nnueComplexity + std::abs(simpleEval - nnue)) / 584;
         nnue -= nnue * (nnueComplexity * 5 / 3) / 32395;
