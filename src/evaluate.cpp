--- conflicted
+++ resolved
@@ -62,13 +62,7 @@
     assert(!pos.checkers());
 
     int  simpleEval = simple_eval(pos, pos.side_to_move());
-<<<<<<< HEAD
-    bool smallNet   = std::abs(simpleEval) > SmallNetThreshold;
-=======
-    //bool smallNet   = std::abs(simpleEval) > SmallNetThreshold;
     bool smallNet   = (Stockfish::Eval::smallNetOn || (std::abs(simpleEval) > SmallNetThreshold));
-    bool psqtOnly   = std::abs(simpleEval) > PsqtOnlyThreshold;
->>>>>>> 81990a6c
     int  nnueComplexity;
     int  v;
 
