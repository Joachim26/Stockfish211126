--- conflicted
+++ resolved
@@ -62,39 +62,24 @@
     assert(!pos.checkers());
 
     int  simpleEval = simple_eval(pos, pos.side_to_move());
-<<<<<<< HEAD
     bool smallNet   = std::abs(simpleEval) > SmallNetThreshold;
-    int  nnueComplexity;
-    int  v;
-
-    Value nnue = smallNet ? networks.small.evaluate(pos, &caches.small, true, &nnueComplexity)
-                          : networks.big.evaluate(pos, &caches.big, true, &nnueComplexity);
-
-    const auto adjustEval = [&](int nnueDiv, int pawnCountConstant, int pawnCountMul,
-                                int npmConstant, int evalDiv, int shufflingConstant) {
-=======
-    //bool smallNet   = std::abs(simpleEval) > SmallNetThreshold;
-    bool smallNet   = (std::abs(simpleEval) > SmallNetThreshold);
-    bool psqtOnly   = std::abs(simpleEval) > PsqtOnlyThreshold;
     int  nnueComplexity;
     int  v;
 
     Value nnue;
   
     if (smallNet) 
-        nnue = networks.small.evaluate(pos, &caches.small, true, &nnueComplexity, psqtOnly); 
+        nnue = networks.small.evaluate(pos, &caches.small, true, &nnueComplexity); 
     else {
         if (Eval::mediumNetOn) 
-            nnue = networks.medium.evaluate(pos, &caches.medium, true, &nnueComplexity, false);
+            nnue = networks.medium.evaluate(pos, &caches.medium, true, &nnueComplexity);
         else 
-            nnue = networks.big.evaluate(pos, &caches.big, true, &nnueComplexity, false);
+            nnue = networks.big.evaluate(pos, &caches.big, true, &nnueComplexity);
     }
-  
-    const auto adjustEval = [&](int optDiv, int nnueDiv, int pawnCountConstant, int pawnCountMul,
-                                int npmConstant, int evalDiv, int shufflingConstant,
-                                int shufflingDiv) {
       
->>>>>>> a05ff4c8
+    const auto adjustEval = [&](int nnueDiv, int pawnCountConstant, int pawnCountMul,
+                                int npmConstant, int evalDiv, int shufflingConstant) {
+      
         // Blend optimism and eval with nnue complexity and material imbalance
         optimism += optimism * (nnueComplexity + std::abs(simpleEval - nnue)) / 584;
         nnue -= nnue * (nnueComplexity * 5 / 3) / nnueDiv;
